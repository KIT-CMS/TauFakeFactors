"""
Function for calculating fake factors for the QCD process
"""

import sys
import array
import copy
import ROOT
from io import StringIO
from wurlitzer import pipes, STDOUT

import helper.functions as func
import helper.plotting as plotting

from FF_calculation.FF_region_filters import region_filter


def calculation_QCD_FFs(config, sample_path_list, save_path, process):
    # init histogram dict for FF measurement
    SRlike_hists = dict()
    ARlike_hists = dict()
    # init dictionary for the FF functions for correctionlib
    cs_expressions = dict()

    # get QCD specific config information
    process_conf = config["target_process"][process]

    split_vars, split_combinations = func.get_split_combinations(
        process_conf["split_categories"]
    )

    # splitting between different categories
    for split in split_combinations:
        for sample_path in sample_path_list:
            # getting the name of the process from the sample path
            sample = sample_path.rsplit("/")[-1].rsplit(".")[0]
            print(
                "Processing {sample} for the {cat} category.".format(
                    sample=sample,
                    cat=", ".join(
                        ["{} {}".format(var, split[var]) for var in split_vars]
                    ),
                )
            )
            print("-" * 50)

            rdf = ROOT.RDataFrame(config["tree"], sample_path)

            # event filter for QCD signal-like region
            region_cut_conf = {**split, **process_conf["SRlike_cuts"]}
            rdf_SRlike = region_filter(rdf, config["channel"], region_cut_conf, sample)
            print(
                "Filtering events for the signal-like region. Target process: {}\n".format(
                    process
                )
            )
            # redirecting C++ stdout for Report() to python stdout
            out = StringIO()
            with pipes(stdout=out, stderr=STDOUT):
                rdf_SRlike.Report().Print()
            print(out.getvalue())
            print("-" * 50)

            # event filter for QCD application-like region
            region_cut_conf = {**split, **process_conf["ARlike_cuts"]}
            rdf_ARlike = region_filter(rdf, config["channel"], region_cut_conf, sample)
            print(
                "Filtering events for the application-like region. Target process: {}\n".format(
                    process
                )
            )
            # redirecting C++ stdout for Report() to python stdout
            out = StringIO()
            with pipes(stdout=out, stderr=STDOUT):
                rdf_ARlike.Report().Print()
            print(out.getvalue())
            print("-" * 50)

            # get binning of the dependent variable
            xbinning = array.array("d", process_conf["var_bins"])
            nbinsx = len(process_conf["var_bins"]) - 1

            # making the histograms
            h = rdf_SRlike.Histo1D(
                (process_conf["var_dependence"], "{}".format(sample), nbinsx, xbinning),
                process_conf["var_dependence"],
                "weight",
            )
            SRlike_hists[sample] = h.GetValue()

            h = rdf_ARlike.Histo1D(
                (process_conf["var_dependence"], "{}".format(sample), nbinsx, xbinning),
                process_conf["var_dependence"],
                "weight",
            )
            ARlike_hists[sample] = h.GetValue()

        # calculate QCD enriched data by subtraction all the background samples
        SRlike_hists["data_subtracted"] = SRlike_hists["data"].Clone()
        ARlike_hists["data_subtracted"] = ARlike_hists["data"].Clone()
        SRlike_hists["data_subtracted_up"] = SRlike_hists["data"].Clone()
        ARlike_hists["data_subtracted_up"] = ARlike_hists["data"].Clone()
        SRlike_hists["data_subtracted_down"] = SRlike_hists["data"].Clone()
        ARlike_hists["data_subtracted_down"] = ARlike_hists["data"].Clone()

        for hist in SRlike_hists:
            if hist not in [
                "data",
                "data_subtracted",
                "data_subtracted_up",
                "data_subtracted_down",
                "QCD",
            ]:
                SRlike_hists["data_subtracted"].Add(SRlike_hists[hist], -1)
                SRlike_hists["data_subtracted_up"].Add(SRlike_hists[hist], -0.93)
                SRlike_hists["data_subtracted_down"].Add(SRlike_hists[hist], -1.07)
        for hist in ARlike_hists:
            if hist not in [
                "data",
                "data_subtracted",
                "data_subtracted_up",
                "data_subtracted_down",
                "QCD",
            ]:
                ARlike_hists["data_subtracted"].Add(ARlike_hists[hist], -1)
                ARlike_hists["data_subtracted_up"].Add(ARlike_hists[hist], -0.93)
                ARlike_hists["data_subtracted_down"].Add(ARlike_hists[hist], -1.07)

        # Start of the FF calculation
        FF_hist, FF_hist_up, FF_hist_down = func.calculate_QCD_FF(
            SRlike_hists, ARlike_hists
        )
        # performing the fit and calculating the uncertainties
        fit_graphs, cs_exp = func.fit_function(
            [FF_hist.Clone(), FF_hist_up, FF_hist_down], process_conf["var_bins"]
        )

        plotting.plot_FFs(FF_hist, fit_graphs, process, config, split, save_path)

        if len(split) == 1:
            cs_expressions["{}#{}".format(split_vars[0], split[split_vars[0]])] = cs_exp
        elif len(split) == 2:
            if (
                "{}#{}".format(split_vars[0], split[split_vars[0]])
                not in cs_expressions
            ):
                cs_expressions[
                    "{}#{}".format(split_vars[0], split[split_vars[0]])
                ] = dict()
            cs_expressions["{}#{}".format(split_vars[0], split[split_vars[0]])][
                "{}#{}".format(split_vars[1], split[split_vars[1]])
            ] = cs_exp
        else:
            sys.exit("Category splitting is only defined up to 2 dimensions.")

        # doing some control plots
        data = "data"
        if config["use_embedding"]:
            samples = [
                "diboson_J",
                "diboson_L",
                "Wjets",
                "ttbar_J",
                "ttbar_L",
                "DYjets_J",
                "DYjets_L",
                "ST_J",
                "ST_L",
                "embedding",
            ]
        else:
            samples = [
                "diboson_J",
                "diboson_L",
                "diboson_T",
                "Wjets",
                "ttbar_J",
                "ttbar_L",
                "ttbar_T",
                "DYjets_J",
                "DYjets_L",
                "DYjets_T",
                "ST_J",
                "ST_L",
                "ST_T",
            ]

        plotting.plot_data_mc(
            SRlike_hists,
            config,
            process_conf["var_dependence"],
            process,
            "SR_like",
            data,
            samples,
            split,
            save_path,
        )
        plotting.plot_data_mc(
            ARlike_hists,
            config,
            process_conf["var_dependence"],
            process,
            "AR_like",
            data,
            samples,
            split,
            save_path,
        )
        print("-" * 50)

    return cs_expressions


def non_closure_correction(
    config,
    corr_config,
    process,
    closure_variable,
    sample_path_list,
    save_path,
    evaluator,
    corr_evaluator,
    for_DRtoSR=False,
):
    # init histogram dict for FF measurement
    SRlike_hists = dict()
    ARlike_hists = dict()

    # get process specific config information
    process_conf = copy.deepcopy(config["target_process"][process])
    if for_DRtoSR:
        correction_conf = corr_config["target_process"][process]["DR_SR"]["non_closure"][
            closure_variable
        ]
    else:
        correction_conf = corr_config["target_process"][process]["non_closure"][
            closure_variable
        ]

    for sample_path in sample_path_list:
        # getting the name of the process from the sample path
        sample = sample_path.rsplit("/")[-1].rsplit(".")[0]
        print(
            "Processing {sample} for the non closure correction for {process}.".format(
                sample=sample,
                process=process,
            )
        )
        print("-" * 50)

        rdf = ROOT.RDataFrame(config["tree"], sample_path)

        # event filter for QCD signal-like region
        region_cut_conf = copy.deepcopy(process_conf["SRlike_cuts"])
        rdf_SRlike = region_filter(rdf, config["channel"], region_cut_conf, sample)
        print(
            "Filtering events for the signal-like region. Target process: {}\n".format(
                process
            )
        )
        # redirecting C++ stdout for Report() to python stdout
        out = StringIO()
        with pipes(stdout=out, stderr=STDOUT):
            rdf_SRlike.Report().Print()
        print(out.getvalue())
        print("-" * 50)

        # event filter for QCD application-like region
        region_cut_conf = copy.deepcopy(process_conf["ARlike_cuts"])
        rdf_ARlike = region_filter(rdf, config["channel"], region_cut_conf, sample)
        print(
            "Filtering events for the application-like region. Target process: {}\n".format(
                process
            )
        )

        # evaluate the measured fake factors for the specific processes
        if sample == "data":
<<<<<<< HEAD
            rdf_ARlike = evaluator.evaluate_tau_pt_njets(rdf_ARlike)
            if corr_evaluator == None:
                rdf_ARlike = rdf_ARlike.Define("weight_ff", "weight * QCD_fake_factor")
            else:
                rdf_ARlike = corr_evaluator.evaluate_lep_pt(rdf_ARlike)
                rdf_ARlike = rdf_ARlike.Define(
                    "weight_ff", "weight * QCD_fake_factor * QCD_ff_corr"
=======
            if config["channel"] != "tt" or process == "QCD_subleading":
                rdf_ARlike = evaluator.evaluate_subleading_lep_pt_njets(rdf_ARlike)
            else:
                rdf_ARlike = evaluator.evaluate_leading_lep_pt_njets(rdf_ARlike)
            if corr_evaluator == None:
                rdf_ARlike = rdf_ARlike.Define("weight_ff", f"weight * {process}_fake_factor")
            else:
                if config["channel"] != "tt" or process == "QCD_subleading":
                    rdf_ARlike = corr_evaluator.evaluate_leading_lep_pt(rdf_ARlike)
                else:
                    rdf_ARlike = corr_evaluator.evaluate_subleading_lep_pt(rdf_ARlike)
                rdf_ARlike = rdf_ARlike.Define(
                    "weight_ff", f"weight * {process}_fake_factor * {process}_ff_corr"
>>>>>>> e5100885
                )

        # redirecting C++ stdout for Report() to python stdout
        out = StringIO()
        with pipes(stdout=out, stderr=STDOUT):
            rdf_ARlike.Report().Print()
        print(out.getvalue())
        print("-" * 50)

        # get binning of the dependent variable
        xbinning = array.array("d", correction_conf["var_bins"])
        nbinsx = len(correction_conf["var_bins"]) - 1

        # making the histograms
        h = rdf_SRlike.Histo1D(
            (correction_conf["var_dependence"], "{}".format(sample), nbinsx, xbinning),
            correction_conf["var_dependence"],
            "weight",
        )
        SRlike_hists[sample] = h.GetValue()

        h = rdf_ARlike.Histo1D(
            ("#phi(#tau_{h})", "{}".format(sample), 1, -3.5, 3.5), "phi_2", "weight"
        )
        ARlike_hists[sample] = h.GetValue()

        if sample == "data":
            h = rdf_ARlike.Histo1D(
                (
                    correction_conf["var_dependence"],
                    "{}_ff".format(sample),
                    nbinsx,
                    xbinning,
                ),
                correction_conf["var_dependence"],
                "weight_ff",
            )
            ARlike_hists["data_ff"] = h.GetValue()

    SRlike_hists["data_subtracted"] = SRlike_hists["data"].Clone()
    ARlike_hists["data_subtracted"] = ARlike_hists["data"].Clone()

    for hist in SRlike_hists:
        if hist not in ["data", "data_subtracted", "QCD"]:
            SRlike_hists["data_subtracted"].Add(SRlike_hists[hist], -1)
    for hist in ARlike_hists:
        if hist not in ["data", "data_subtracted", "data_ff", "QCD"]:
            ARlike_hists["data_subtracted"].Add(ARlike_hists[hist], -1)

    corr_hist, proc_frac = func.calculate_non_closure_correction(
        SRlike_hists, ARlike_hists
    )

    smooth_graph, corr_def = func.smooth_function(
        corr_hist.Clone(), correction_conf["var_bins"]
    )

    if for_DRtoSR:
        add_str = "_for_DRtoSR"
    else:
        add_str = ""

    plotting.plot_correction(
        corr_hist,
        smooth_graph,
        correction_conf["var_dependence"],
        process,
        "non_closure_" + closure_variable + add_str,
        config,
        save_path,
    )

    plot_hists = dict()

    plot_hists["data_subtracted"] = SRlike_hists["data_subtracted"].Clone()
    plot_hists["data_ff"] = ARlike_hists["data_ff"].Clone()
    plot_hists["data_ff"].Scale(proc_frac)

    data = "data_subtracted"
    samples = ["data_ff"]

    plotting.plot_data_mc(
        plot_hists,
        config,
        correction_conf["var_dependence"],
        process,
        "non_closure_" + closure_variable + add_str,
        data,
        samples,
        {"incl": ""},
        save_path,
    )
    return corr_def


def DR_SR_correction(
    config, corr_config, process, sample_path_list, save_path, evaluator, corr_evaluator
):
    # init histogram dict for FF measurement
    SRlike_hists = dict()
    ARlike_hists = dict()

    # get process specific config information
<<<<<<< HEAD
    process_conf = copy.deepcopy(config["target_process"]["QCD"])
    correction_conf = corr_config["target_process"]["QCD"]["DR_SR"]
=======
    process_conf = copy.deepcopy(config["target_process"][process])
    correction_conf = corr_config["target_process"][process]["DR_SR"]
>>>>>>> e5100885

    for sample_path in sample_path_list:
        # getting the name of the process from the sample path
        sample = sample_path.rsplit("/")[-1].rsplit(".")[0]
        print(
            "Processing {sample} for the DR to SR correction for {process}.".format(
                sample=sample,
                process=process,
            )
        )
        print("-" * 50)

        rdf = ROOT.RDataFrame(config["tree"], sample_path)

        # event filter for QCD signal-like region
        region_cut_conf = copy.deepcopy(process_conf["SRlike_cuts"])
        rdf_SRlike = region_filter(rdf, config["channel"], region_cut_conf, sample)
        print(
            "Filtering events for the signal-like region. Target process: {}\n".format(
                process
            )
        )
        # redirecting C++ stdout for Report() to python stdout
        out = StringIO()
        with pipes(stdout=out, stderr=STDOUT):
            rdf_SRlike.Report().Print()
        print(out.getvalue())
        print("-" * 50)

        # event filter for QCD application-like region
        region_cut_conf = copy.deepcopy(process_conf["ARlike_cuts"])
        rdf_ARlike = region_filter(rdf, config["channel"], region_cut_conf, sample)
        print(
            "Filtering events for the application-like region. Target process: {}\n".format(
                process
            )
        )

        # evaluate the measured fake factors for the specific processes
        if sample == "data":
            if config["channel"] != "tt" or process == "QCD_subleading":
                rdf_ARlike = evaluator.evaluate_subleading_lep_pt_njets(rdf_ARlike)
                rdf_ARlike = corr_evaluator.evaluate_leading_lep_pt(rdf_ARlike)
            else:
                rdf_ARlike = evaluator.evaluate_leading_lep_pt_njets(rdf_ARlike)
                rdf_ARlike = corr_evaluator.evaluate_subleading_lep_pt(rdf_ARlike)
            rdf_ARlike = rdf_ARlike.Define(
                "weight_ff", f"weight * {process}_fake_factor * {process}_ff_corr"
            )

        # redirecting C++ stdout for Report() to python stdout
        out = StringIO()
        with pipes(stdout=out, stderr=STDOUT):
            rdf_ARlike.Report().Print()
        print(out.getvalue())
        print("-" * 50)

        # get binning of the dependent variable
        xbinning = array.array("d", correction_conf["var_bins"])
        nbinsx = len(correction_conf["var_bins"]) - 1

        # making the histograms
        h = rdf_SRlike.Histo1D(
            (correction_conf["var_dependence"], "{}".format(sample), nbinsx, xbinning),
            correction_conf["var_dependence"],
            "weight",
        )
        SRlike_hists[sample] = h.GetValue()

        h = rdf_ARlike.Histo1D(
            ("#phi(#tau_{h})", "{}".format(sample), 1, -3.5, 3.5), "phi_2", "weight"
        )
        ARlike_hists[sample] = h.GetValue()

        if sample == "data":
            h = rdf_ARlike.Histo1D(
                (
                    correction_conf["var_dependence"],
                    "{}_ff".format(sample),
                    nbinsx,
                    xbinning,
                ),
                correction_conf["var_dependence"],
                "weight_ff",
            )
            ARlike_hists["data_ff"] = h.GetValue()

    SRlike_hists["data_subtracted"] = SRlike_hists["data"].Clone()
    ARlike_hists["data_subtracted"] = ARlike_hists["data"].Clone()

    for hist in SRlike_hists:
        if hist not in ["data", "data_subtracted", "QCD"]:
            SRlike_hists["data_subtracted"].Add(SRlike_hists[hist], -1)
    for hist in ARlike_hists:
        if hist not in ["data", "data_subtracted", "data_ff", "QCD"]:
            ARlike_hists["data_subtracted"].Add(ARlike_hists[hist], -1)

    corr_hist, proc_frac = func.calculate_non_closure_correction(
        SRlike_hists, ARlike_hists
    )

    smooth_graph, corr_def = func.smooth_function(
        corr_hist.Clone(), correction_conf["var_bins"]
    )

    plotting.plot_correction(
        corr_hist,
        smooth_graph,
        correction_conf["var_dependence"],
        process,
        "DR_SR",
        config,
        save_path,
    )

    plot_hists = dict()

    plot_hists["data_subtracted"] = SRlike_hists["data_subtracted"].Clone()
    plot_hists["data_ff"] = ARlike_hists["data_ff"].Clone()
    plot_hists["data_ff"].Scale(proc_frac)

    data = "data_subtracted"
    samples = ["data_ff"]

    plotting.plot_data_mc(
        plot_hists,
        config,
        correction_conf["var_dependence"],
        process,
        "DR_SR",
        data,
        samples,
        {"incl": ""},
        save_path,
    )

    return corr_def<|MERGE_RESOLUTION|>--- conflicted
+++ resolved
@@ -277,15 +277,6 @@
 
         # evaluate the measured fake factors for the specific processes
         if sample == "data":
-<<<<<<< HEAD
-            rdf_ARlike = evaluator.evaluate_tau_pt_njets(rdf_ARlike)
-            if corr_evaluator == None:
-                rdf_ARlike = rdf_ARlike.Define("weight_ff", "weight * QCD_fake_factor")
-            else:
-                rdf_ARlike = corr_evaluator.evaluate_lep_pt(rdf_ARlike)
-                rdf_ARlike = rdf_ARlike.Define(
-                    "weight_ff", "weight * QCD_fake_factor * QCD_ff_corr"
-=======
             if config["channel"] != "tt" or process == "QCD_subleading":
                 rdf_ARlike = evaluator.evaluate_subleading_lep_pt_njets(rdf_ARlike)
             else:
@@ -299,7 +290,6 @@
                     rdf_ARlike = corr_evaluator.evaluate_subleading_lep_pt(rdf_ARlike)
                 rdf_ARlike = rdf_ARlike.Define(
                     "weight_ff", f"weight * {process}_fake_factor * {process}_ff_corr"
->>>>>>> e5100885
                 )
 
         # redirecting C++ stdout for Report() to python stdout
@@ -403,13 +393,8 @@
     ARlike_hists = dict()
 
     # get process specific config information
-<<<<<<< HEAD
-    process_conf = copy.deepcopy(config["target_process"]["QCD"])
-    correction_conf = corr_config["target_process"]["QCD"]["DR_SR"]
-=======
     process_conf = copy.deepcopy(config["target_process"][process])
     correction_conf = corr_config["target_process"][process]["DR_SR"]
->>>>>>> e5100885
 
     for sample_path in sample_path_list:
         # getting the name of the process from the sample path
