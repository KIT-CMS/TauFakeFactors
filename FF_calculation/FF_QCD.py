--- conflicted
+++ resolved
@@ -208,11 +208,7 @@
 
 
 def non_closure_correction(
-<<<<<<< HEAD
-    config, corr_config, closure_variable, sample_path_list, save_path, for_DRtoSR=False
-=======
-    config, corr_config, closure_variable, sample_path_list, save_path, evaluator
->>>>>>> c734d7a5
+    config, corr_config, closure_variable, sample_path_list, save_path, evaluator, for_DRtoSR=False
 ):
     # init histogram dict for FF measurement
     SRlike_hists = dict()
@@ -268,8 +264,7 @@
 
         # evaluate the measured fake factors for the specific processes
         if sample == "data":
-            # rdf_ARlike = func.eval_QCD_FF(rdf_ARlike, config)
-            rdf_ARlike = evaluator.evaluate_pt_njets(rdf_ARlike)
+            rdf_ARlike = evaluator.evaluate_tau_pt_njets(rdf_ARlike)
             rdf_ARlike = rdf_ARlike.Define("weight_ff", "weight * QCD_fake_factor")
 
         # redirecting C++ stdout for Report() to python stdout
@@ -366,7 +361,7 @@
     return corr_def
 
 
-def DR_SR_correction(config, corr_config, sample_path_list, save_path, evaluator):
+def DR_SR_correction(config, corr_config, sample_path_list, save_path, evaluator, corr_evaluator):
     # init histogram dict for FF measurement
     SRlike_hists = dict()
     ARlike_hists = dict()
@@ -417,15 +412,10 @@
 
         # evaluate the measured fake factors for the specific processes
         if sample == "data":
-<<<<<<< HEAD
-            rdf_ARlike = func.eval_QCD_FF(rdf_ARlike, config, for_correction=True)
-            rdf_ARlike = func.eval_QCD_correction(rdf_ARlike, config, for_DRtoSR=True)
+            # rdf_ARlike = func.eval_QCD_FF(rdf_ARlike, config, for_correction=True)
+            rdf_ARlike = evaluator.evaluate_tau_pt_njets(rdf_ARlike)
+            rdf_ARlike = corr_evaluator.evaluate_lep_pt(rdf_ARlike)
             rdf_ARlike = rdf_ARlike.Define("weight_ff", "weight * QCD_fake_factor * QCD_ff_corr")
-=======
-            # rdf_ARlike = func.eval_QCD_FF(rdf_ARlike, config, for_correction=True)
-            rdf_ARlike = evaluator.evaluate_pt_njets(rdf_ARlike)
-            rdf_ARlike = rdf_ARlike.Define("weight_ff", "weight * QCD_fake_factor")
->>>>>>> c734d7a5
 
         # redirecting C++ stdout for Report() to python stdout
         out = StringIO()
