--- conflicted
+++ resolved
@@ -292,11 +292,7 @@
 
 
 def non_closure_correction(
-<<<<<<< HEAD
-    config, corr_config, closure_variable, sample_path_list, save_path, for_DRtoSR=False
-=======
-    config, corr_config, closure_variable, sample_path_list, save_path, evaluator
->>>>>>> c734d7a5
+    config, corr_config, closure_variable, sample_path_list, save_path, evaluator, for_DRtoSR=False
 ):
     # init histogram dict for FF measurement
     SRlike_hists = dict()
@@ -371,10 +367,10 @@
 
         # evaluate the measured fake factors for the specific processes
         if sample == "data":
-            if "deltaR_ditaupair" in config["target_process"]["Wjets"]["split_categories_binedges"]:
-                rdf_ARlike = evaluator.evaluate_pt_njets_deltaR(rdf_ARlike)
+            if "deltaR_ditaupair" in process_conf["split_categories_binedges"]:
+                rdf_ARlike = evaluator.evaluate_tau_pt_njets_deltaR(rdf_ARlike)
             else:
-                rdf_ARlike = evaluator.evaluate_pt_njets(rdf_ARlike)
+                rdf_ARlike = evaluator.evaluate_tau_pt_njets(rdf_ARlike)
             rdf_ARlike = rdf_ARlike.Define("weight_ff", "weight * Wjets_fake_factor")
 
         # redirecting C++ stdout for Report() to python stdout
@@ -526,16 +522,13 @@
     return corr_def
 
 
-def DR_SR_correction(config, corr_config, sample_path_list, save_path, evaluator):
+def DR_SR_correction(config, corr_config, sample_path_list, save_path, evaluator, corr_evaluator):
     # init histogram dict for FF measurement
     SRlike_hists = dict()
     ARlike_hists = dict()
 
     # get process specific config information
     process_conf = copy.deepcopy(config["target_process"]["Wjets"])
-    # change cuts from SRlike/ARlike to SR/AR
-    process_conf["SRlike_cuts"]["nbtag"] = ">=1"
-    process_conf["ARlike_cuts"]["nbtag"] = ">=1"
     correction_conf = corr_config["target_process"]["Wjets"]["DR_SR"]
 
     for sample_path in sample_path_list:
@@ -577,17 +570,12 @@
             )
 
             # evaluate the measured fake factors for the specific processes
-<<<<<<< HEAD
-            rdf_ARlike = func.eval_Wjets_FF(rdf_ARlike, config, for_correction=True)
-            rdf_ARlike = func.eval_Wjets_correction(rdf_ARlike, config, for_DRtoSR=True)
+            if "deltaR_ditaupair" in process_conf["split_categories_binedges"]:
+                rdf_ARlike = evaluator.evaluate_tau_pt_njets_deltaR(rdf_ARlike)
+            else:
+                rdf_ARlike = evaluator.evaluate_tau_pt_njets(rdf_ARlike)
+            rdf_ARlike = corr_evaluator.evaluate_lep_pt(rdf_ARlike)
             rdf_ARlike = rdf_ARlike.Define("weight_ff", "weight * Wjets_fake_factor * Wjets_ff_corr")
-=======
-            if "deltaR_ditaupair" in config["target_process"]["Wjets"]["split_categories_binedges"]:
-                rdf_ARlike = evaluator.evaluate_pt_njets_deltaR(rdf_ARlike)
-            else:
-                rdf_ARlike = evaluator.evaluate_pt_njets(rdf_ARlike)
-            rdf_ARlike = rdf_ARlike.Define("weight_ff", "weight * Wjets_fake_factor")
->>>>>>> c734d7a5
 
             # redirecting C++ stdout for Report() to python stdout
             out = StringIO()
