--- conflicted
+++ resolved
@@ -305,10 +305,7 @@
                             corr = FF_QCD.non_closure_correction(
                                 temp_conf,
                                 corr_config,
-<<<<<<< HEAD
-=======
                                 process,
->>>>>>> e5100885
                                 closure_corr,
                                 sample_path_list,
                                 save_path_plots,
@@ -323,10 +320,7 @@
                             corr = FF_QCD.non_closure_correction(
                                 temp_conf,
                                 corr_config,
-<<<<<<< HEAD
-=======
                                 process,
->>>>>>> e5100885
                                 closure_corr,
                                 sample_path_list,
                                 save_path_plots,
