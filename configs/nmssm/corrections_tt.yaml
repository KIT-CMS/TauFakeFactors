--- conflicted
+++ resolved
@@ -1,10 +1,6 @@
 # This is an example config containing information for the FF corrections
 
-<<<<<<< HEAD
 workdir_name: "08_2024_v1"
-=======
-workdir_name: "05_2024_v1"
->>>>>>> 2c3458e8
 era: "2018"
 channel: "tt" # options are et, mt, tt
 
@@ -13,14 +9,10 @@
         non_closure:
             subleading_lep_pt:
                 var_dependence: "pt_2"
-<<<<<<< HEAD
                 var_bins: [40,50,60,70,100]
             leading_lep_mass:
                 var_dependence: "mass_1"
                 var_bins: [0.,0.2,0.5,0.8,1.1,1.4,2.]
-=======
-                var_bins: [40,50,60,70,80,90,100,120]
->>>>>>> 2c3458e8
             # m_vis:
             #     var_dependence: "m_vis"
             #     var_bins: [0,30,40,50,60,70,80,90,100,110,120,130,140,150,160,170,180,200,250]
@@ -37,24 +29,16 @@
             non_closure:
                 subleading_lep_pt:
                     var_dependence: "pt_2"
-<<<<<<< HEAD
                     var_bins: [40,50,60,70,80,100]
-=======
-                    var_bins: [40,50,60,70,80,90,100,120]
->>>>>>> 2c3458e8
 
     QCD_subleading:
         non_closure:
             leading_lep_pt:
                 var_dependence: "pt_1"
-<<<<<<< HEAD
                 var_bins: [40,55,70,85,100,120]
             subleading_lep_mass:
                 var_dependence: "mass_2"
                 var_bins: [0.,0.2,0.5,0.8,1.1,1.4,2.]
-=======
-                var_bins: [40,50,60,70,80,90,100,120]
->>>>>>> 2c3458e8
             # m_vis:
             #     var_dependence: "m_vis"
             #     var_bins: [0,30,40,50,60,70,80,90,100,110,120,130,140,150,160,170,180,200,250]
@@ -73,7 +57,6 @@
                     var_dependence: "pt_1"
                     var_bins: [40,50,60,70,80,90,100,120]
 
-<<<<<<< HEAD
     ttbar:
         non_closure:
             subleading_lep_pt:
@@ -90,11 +73,4 @@
                 var_bins: [40,50,60,70,80,90,100]
             subleading_lep_mass:
                 var_dependence: "mass_2"
-                var_bins: [0.,0.2,0.5,0.8,1.1,1.4,2.]
-=======
-    # ttbar:
-    #     non_closure:
-    #         leading_lep_pt:
-    #             var_dependence: "pt_1"
-    #             var_bins: [40,45,50,55,60,65,70,75,80,85,90,95,100,110,120]
->>>>>>> 2c3458e8
+                var_bins: [0.,0.2,0.5,0.8,1.1,1.4,2.]