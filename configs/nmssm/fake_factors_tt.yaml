--- conflicted
+++ resolved
@@ -1,19 +1,11 @@
 # This is an example config containing information for the FF calculation
 
-<<<<<<< HEAD
 file_path: "/ceph/nshadskiy/FFmethod/07_2024_v1"
-=======
-file_path: "/ceph/nshadskiy/FFmethod/05_2024_v1"
->>>>>>> 2c3458e8
 era: "2018"
 channel: "tt" # options are et, mt, tt
 tree: "ntuple"
 
-<<<<<<< HEAD
 workdir_name: "08_2024_v1"
-=======
-workdir_name: "05_2024_v1"
->>>>>>> 2c3458e8
 
 use_embedding: False
 
@@ -32,28 +24,17 @@
             no_extra_lep: "(extramuon_veto < 0.5) && (extraelec_veto < 0.5)"
             had_tau_id_vs_jet_1: "id_tau_vsJet_Medium_1 > 0.5"
             had_tau_id_vs_jet_2: "id_tau_vsJet_Medium_2 > 0.5"
-<<<<<<< HEAD
-            bb_selection: "(bpair_pt_1>=20 && bpair_pt_2>=20 && nbtag>=1 && bpair_btag_value_2>=0.049 && abs(bpair_eta_2)<=2.5) || (fj_Xbb_particleNet_XbbvsQCD>=0.6 && abs(fj_Xbb_eta)<=2.5 && fj_Xbb_pt>=200)"
-=======
-            bb_selection: "(bpair_pt_1>=20 && bpair_pt_2>=20 && nbtag>=1 && bpair_btag_value_2>=0.049 && abs(bpair_eta_2)<=2.5) || (abs(fj_Xbb_eta)<=2.5 && fj_Xbb_pt>=200)"
->>>>>>> 2c3458e8
+            bb_selection: "(bpair_pt_1>=20 && bpair_pt_2>=20 && nbtag>=1 && bpair_btag_value_2>=0.049 && abs(bpair_eta_2)<=2.5) || (fj_Xbb_particleNet_XbbvsQCD>=0.6 && abs(fj_Xbb_eta)<=2.5 && fj_Xbb_pt>=200)"
 
         ARlike_cuts:
             tau_pair_sign: "(q_1*q_2) > 0" 
             no_extra_lep: "(extramuon_veto < 0.5) && (extraelec_veto < 0.5)"
             had_tau_id_vs_jet_1: "(id_tau_vsJet_VVVLoose_1 > 0.5) && (id_tau_vsJet_Medium_1 < 0.5)"
             had_tau_id_vs_jet_2: "id_tau_vsJet_Medium_2 > 0.5"
-<<<<<<< HEAD
             bb_selection: "(bpair_pt_1>=20 && bpair_pt_2>=20 && nbtag>=1 && bpair_btag_value_2>=0.049 && abs(bpair_eta_2)<=2.5) || (fj_Xbb_particleNet_XbbvsQCD>=0.6 && abs(fj_Xbb_eta)<=2.5 && fj_Xbb_pt>=200)"
         
         var_dependence: "pt_1"
         var_bins: [40,55,70,85,100]
-=======
-            bb_selection: "(bpair_pt_1>=20 && bpair_pt_2>=20 && nbtag>=1 && bpair_btag_value_2>=0.049 && abs(bpair_eta_2)<=2.5) || (abs(fj_Xbb_eta)<=2.5 && fj_Xbb_pt>=200)"
-        
-        var_dependence: "pt_1"
-        var_bins: [40,50,60,70,80,90,100]
->>>>>>> 2c3458e8
 
     QCD_subleading: 
         split_categories: 
@@ -69,18 +50,13 @@
             no_extra_lep: "(extramuon_veto < 0.5) && (extraelec_veto < 0.5)"
             had_tau_id_vs_jet_1: "id_tau_vsJet_Medium_1 > 0.5"
             had_tau_id_vs_jet_2: "id_tau_vsJet_Medium_2 > 0.5"
-<<<<<<< HEAD
-            bb_selection: "(bpair_pt_1>=20 && bpair_pt_2>=20 && nbtag>=1 && bpair_btag_value_2>=0.049 && abs(bpair_eta_2)<=2.5) || (fj_Xbb_particleNet_XbbvsQCD>=0.6 && abs(fj_Xbb_eta)<=2.5 && fj_Xbb_pt>=200)"
-=======
-            bb_selection: "(bpair_pt_1>=20 && bpair_pt_2>=20 && nbtag>=1 && bpair_btag_value_2>=0.049 && abs(bpair_eta_2)<=2.5) || (abs(fj_Xbb_eta)<=2.5 && fj_Xbb_pt>=200)"
->>>>>>> 2c3458e8
+            bb_selection: "(bpair_pt_1>=20 && bpair_pt_2>=20 && nbtag>=1 && bpair_btag_value_2>=0.049 && abs(bpair_eta_2)<=2.5) || (fj_Xbb_particleNet_XbbvsQCD>=0.6 && abs(fj_Xbb_eta)<=2.5 && fj_Xbb_pt>=200)"
 
         ARlike_cuts:
             tau_pair_sign: "(q_1*q_2) > 0" 
             no_extra_lep: "(extramuon_veto < 0.5) && (extraelec_veto < 0.5)"
             had_tau_id_vs_jet_1: "id_tau_vsJet_Medium_1 > 0.5"
             had_tau_id_vs_jet_2: "(id_tau_vsJet_VVVLoose_2 > 0.5) && (id_tau_vsJet_Medium_2 < 0.5)"
-<<<<<<< HEAD
             bb_selection: "(bpair_pt_1>=20 && bpair_pt_2>=20 && nbtag>=1 && bpair_btag_value_2>=0.049 && abs(bpair_eta_2)<=2.5) || (fj_Xbb_particleNet_XbbvsQCD>=0.6 && abs(fj_Xbb_eta)<=2.5 && fj_Xbb_pt>=200)"
         
         var_dependence: "pt_2"
@@ -179,51 +155,6 @@
         
         var_dependence: "pt_2"
         var_bins: [40,44,52,70,100]
-=======
-            bb_selection: "(bpair_pt_1>=20 && bpair_pt_2>=20 && nbtag>=1 && bpair_btag_value_2>=0.049 && abs(bpair_eta_2)<=2.5) || (abs(fj_Xbb_eta)<=2.5 && fj_Xbb_pt>=200)"
-        
-        var_dependence: "pt_2"
-        var_bins: [40,50,60,70,80,100]
-
-    # ttbar: 
-    #     split_categories: 
-    #         njets:  
-    #             - "<=1"
-    #             - ">=2"
-    #     split_categories_binedges:
-    #         njets: [-0.5,1.5,2.5]
-
-    #     SR_cuts:
-    #         tau_pair_sign: "(q_1*q_2) < 0" 
-    #         nbtag: "nbtag >= 1"
-    #         no_extra_lep: "(extramuon_veto < 0.5) && (extraelec_veto < 0.5)"
-    #         had_tau_id_vs_jet_1: "id_tau_vsJet_Medium_1 > 0.5"
-    #         had_tau_id_vs_jet_2: "id_tau_vsJet_Medium_2 > 0.5"
-
-    #     AR_cuts:
-    #         tau_pair_sign: "(q_1*q_2) < 0" 
-    #         nbtag: "nbtag >= 1"
-    #         no_extra_lep: "(extramuon_veto < 0.5) && (extraelec_veto < 0.5)"
-    #         had_tau_id_vs_jet_1: "(id_tau_vsJet_VVVLoose_1 > 0.5) && (id_tau_vsJet_Medium_1 < 0.5)"
-    #         had_tau_id_vs_jet_2: "(id_tau_vsJet_VVVLoose_2 > 0.5) && (id_tau_vsJet_Medium_2 < 0.5)"
-
-    #     SRlike_cuts:
-    #         tau_pair_sign: "(q_1*q_2) < 0" 
-    #         nbtag: "nbtag >= 1"
-    #         no_extra_lep: "!((extramuon_veto < 0.5) && (extraelec_veto < 0.5))"
-    #         had_tau_id_vs_jet_1: "id_tau_vsJet_Medium_1 > 0.5"
-    #         had_tau_id_vs_jet_2: "id_tau_vsJet_Medium_2 > 0.5"
-            
-    #     ARlike_cuts:
-    #         tau_pair_sign: "(q_1*q_2) < 0" 
-    #         nbtag: "nbtag >= 1"
-    #         no_extra_lep: "!((extramuon_veto < 0.5) && (extraelec_veto < 0.5))"
-    #         had_tau_id_vs_jet_1: "(id_tau_vsJet_VVVLoose_1 > 0.5) && (id_tau_vsJet_Medium_1 < 0.5)"
-    #         had_tau_id_vs_jet_2: "(id_tau_vsJet_VVVLoose_2 > 0.5) && (id_tau_vsJet_Medium_2 < 0.5)"
-        
-    #     var_dependence: "pt_2"
-    #     var_bins: [40,44,52,70,100]
->>>>>>> 2c3458e8
 
 process_fractions:
     processes: ["QCD", "Wjets", "ttbar_J"]
@@ -267,25 +198,14 @@
         no_extra_lep: "(extramuon_veto < 0.5) && (extraelec_veto < 0.5)"
         had_tau_id_vs_jet_1: "id_tau_vsJet_Medium_1 > 0.5"
         had_tau_id_vs_jet_2: "(id_tau_vsJet_VVVLoose_2 > 0.5) && (id_tau_vsJet_Medium_2 < 0.5)"
-<<<<<<< HEAD
-        bb_selection: "(bpair_pt_1>=20 && bpair_pt_2>=20 && nbtag>=1 && bpair_btag_value_2>=0.049 && abs(bpair_eta_2)<=2.5) || (fj_Xbb_particleNet_XbbvsQCD>=0.6 && abs(fj_Xbb_eta)<=2.5 && fj_Xbb_pt>=200)"
-=======
-        bb_selection: "(bpair_pt_1>=20 && bpair_pt_2>=20 && nbtag>=1 && bpair_btag_value_2>=0.049 && abs(bpair_eta_2)<=2.5) || (abs(fj_Xbb_eta)<=2.5 && fj_Xbb_pt>=200)"
->>>>>>> 2c3458e8
+        bb_selection: "(bpair_pt_1>=20 && bpair_pt_2>=20 && nbtag>=1 && bpair_btag_value_2>=0.049 && abs(bpair_eta_2)<=2.5) || (fj_Xbb_particleNet_XbbvsQCD>=0.6 && abs(fj_Xbb_eta)<=2.5 && fj_Xbb_pt>=200)"
 
     SR_cuts:
         tau_pair_sign: "(q_1*q_2) < 0" 
         no_extra_lep: "(extramuon_veto < 0.5) && (extraelec_veto < 0.5)"
         had_tau_id_vs_jet_1: "id_tau_vsJet_Medium_1 > 0.5"
         had_tau_id_vs_jet_2: "id_tau_vsJet_Medium_2 > 0.5"
-<<<<<<< HEAD
         bb_selection: "(bpair_pt_1>=20 && bpair_pt_2>=20 && nbtag>=1 && bpair_btag_value_2>=0.049 && abs(bpair_eta_2)<=2.5) || (fj_Xbb_particleNet_XbbvsQCD>=0.6 && abs(fj_Xbb_eta)<=2.5 && fj_Xbb_pt>=200)"
 
     var_dependence: "m_vis"
-    var_bins: [0,50,70,90,110,130,150,170,190,210]
-=======
-        bb_selection: "(bpair_pt_1>=20 && bpair_pt_2>=20 && nbtag>=1 && bpair_btag_value_2>=0.049 && abs(bpair_eta_2)<=2.5) || (abs(fj_Xbb_eta)<=2.5 && fj_Xbb_pt>=200)"
-
-    var_dependence: "m_vis"
-    var_bins: [0,30,40,50,60,70,80,90,100,110,120,130,140,150]
->>>>>>> 2c3458e8
+    var_bins: [0,50,70,90,110,130,150,170,190,210]