--- conflicted
+++ resolved
@@ -1,10 +1,6 @@
 # This is an example config containing information for the FF corrections
 
-<<<<<<< HEAD
-workdir_name: "full_set_v16"
-=======
 workdir_name: "05_2023_v1"
->>>>>>> e5100885
 era: "2018"
 channel: "mt" # options are et, mt, tt
 
@@ -42,15 +38,6 @@
             leading_lep_pt:
                 var_dependence: "pt_1"
                 var_bins: [25,30,35,40,45,50,55,60,65,70,75,80,85,90,95,100]
-<<<<<<< HEAD
-            lep_iso:
-                var_dependence: "iso_1"
-                var_bins: [0.,0.02,0.05,0.1,0.15,0.2,0.25,0.31]
-                SRlike_cuts:
-                    lep_iso: ">=0.0"
-                ARlike_cuts:
-                    lep_iso: ">=0.0"
-=======
             # lep_iso:
             #     var_dependence: "iso_1"
             #     var_bins: [0.,0.02,0.05,0.1,0.15,0.2,0.25,0.31]
@@ -58,7 +45,6 @@
             #         lep_iso: ">=0.0"
             #     ARlike_cuts:
             #         lep_iso: ">=0.0"
->>>>>>> e5100885
         DR_SR:
             var_dependence: "m_vis"
             var_bins: [0,40,70,100,140,180,250]
@@ -78,12 +64,6 @@
             leading_lep_pt:
                 var_dependence: "pt_1"
                 var_bins: [25,30,35,40,45,50,55,60,65,70,75,80,85,90,95,100]
-<<<<<<< HEAD
-            b_pt:
-                var_dependence: "bpt_1"
-                var_bins: [20,30,40,50,60,70,80,90,100,110,120,130,140,150]
-=======
             # b_pt:
             #     var_dependence: "bpt_1"
-            #     var_bins: [20,30,40,50,60,70,80,90,100,110,120,130,140,150]
->>>>>>> e5100885
+            #     var_bins: [20,30,40,50,60,70,80,90,100,110,120,130,140,150]