# This is an example config containing information for the FF calculation

<<<<<<< HEAD
file_path: "/ceph/nshadskiy/FFmethod/07_2024_v1"
=======
file_path: "/ceph/nshadskiy/FFmethod/05_2024_v1"
>>>>>>> 2c3458e8
era: "2018"
channel: "mt" # options are et, mt, tt
tree: "ntuple"

<<<<<<< HEAD
workdir_name: "08_2024_v1"
=======
workdir_name: "05_2024_v1"
>>>>>>> 2c3458e8

use_embedding: False

target_processes: 
    QCD: 
        split_categories: 
            njets: 
                - "==0" 
                - "==1"
                - ">=2"
        split_categories_binedges:
            njets: [-0.5,0.5,1.5,2.5]

        SRlike_cuts:
            tau_pair_sign: "(q_1*q_2) > 0" 
            lep_mt: "mt_1 < 50"
            lep_iso: "iso_1 < 0.15"
            no_extra_lep: "(extramuon_veto < 0.5) && (extraelec_veto < 0.5) && (dilepton_veto < 0.5)"
            had_tau_id_vs_jet: "id_tau_vsJet_Medium_2 > 0.5"
            nbtag: "nbtag==0"

        ARlike_cuts:
            tau_pair_sign: "(q_1*q_2) > 0" 
            lep_mt: "mt_1 < 50"
            lep_iso: "iso_1 < 0.15"
            no_extra_lep: "(extramuon_veto < 0.5) && (extraelec_veto < 0.5) && (dilepton_veto < 0.5)"
            had_tau_id_vs_jet: "(id_tau_vsJet_VVVLoose_2 > 0.5) && (id_tau_vsJet_Medium_2 < 0.5)"
            nbtag: "nbtag==0"
        
        var_dependence: "pt_2"
        var_bins: [30,32,35,40,48,70,100]

    Wjets: 
        split_categories: 
            njets:  
                - "==0" 
                - "==1"
                - ">=2"
        split_categories_binedges:
            njets: [-0.5,0.5,1.5,2.5]

        SRlike_cuts:
            tau_pair_sign: "(q_1*q_2) < 0" 
            nbtag: "nbtag == 0"
            lep_mt: "mt_1 > 70"
            lep_iso: "iso_1 < 0.15"
            no_extra_lep: "(extramuon_veto < 0.5) && (extraelec_veto < 0.5) && (dilepton_veto < 0.5)"
            had_tau_id_vs_jet: "id_tau_vsJet_Medium_2 > 0.5"
<<<<<<< HEAD
            fatjet_veto: "fj_Xbb_pt < 200"
=======
            fatjet_veto: "fj_Xbb_pt < 0"
>>>>>>> 2c3458e8

        ARlike_cuts:
            tau_pair_sign: "(q_1*q_2) < 0" 
            nbtag: "nbtag == 0"
            lep_mt: "mt_1 > 70"
            lep_iso: "iso_1 < 0.15"
            no_extra_lep: "(extramuon_veto < 0.5) && (extraelec_veto < 0.5) && (dilepton_veto < 0.5)"
            had_tau_id_vs_jet: "(id_tau_vsJet_VVVLoose_2 > 0.5) && (id_tau_vsJet_Medium_2 < 0.5)"
<<<<<<< HEAD
            fatjet_veto: "fj_Xbb_pt < 200"
=======
            fatjet_veto: "fj_Xbb_pt < 0"
>>>>>>> 2c3458e8
        
        var_dependence: "pt_2"
        var_bins: [30,32,38,47,60,100]

    ttbar: 
        split_categories: 
            njets:  
                - "<=1"
                - "==2"
                - "==3"
                - ">=4"
        split_categories_binedges:
            njets: [-0.5,1.5,2.5,3.5,4.5]

        SR_cuts:
            tau_pair_sign: "(q_1*q_2) < 0" 
<<<<<<< HEAD
            lep_iso: "iso_1 < 0.15"
            no_extra_lep: "(extramuon_veto < 0.5) && (extraelec_veto < 0.5) && (dilepton_veto < 0.5)"
            had_tau_id_vs_jet: "id_tau_vsJet_Medium_2 > 0.5"
            bb_selection: "(bpair_pt_1>=20 && bpair_pt_2>=20 && nbtag>=1 && bpair_btag_value_2>=0.049 && abs(bpair_eta_2)<=2.5) || (fj_Xbb_particleNet_XbbvsQCD>=0.6 && abs(fj_Xbb_eta)<=2.5 && fj_Xbb_pt>=200)"

        AR_cuts:
            tau_pair_sign: "(q_1*q_2) < 0" 
            lep_iso: "iso_1 < 0.15"
            no_extra_lep: "(extramuon_veto < 0.5) && (extraelec_veto < 0.5) && (dilepton_veto < 0.5)"
            had_tau_id_vs_jet: "(id_tau_vsJet_VVVLoose_2 > 0.5) && (id_tau_vsJet_Medium_2 < 0.5)"
            bb_selection: "(bpair_pt_1>=20 && bpair_pt_2>=20 && nbtag>=1 && bpair_btag_value_2>=0.049 && abs(bpair_eta_2)<=2.5) || (fj_Xbb_particleNet_XbbvsQCD>=0.6 && abs(fj_Xbb_eta)<=2.5 && fj_Xbb_pt>=200)"

        SRlike_cuts:
            tau_pair_sign: "(q_1*q_2) < 0" 
            lep_iso: "iso_1 < 0.15"
            no_extra_lep: "!((extramuon_veto < 0.5) && (extraelec_veto < 0.5) && (dilepton_veto < 0.5))"
            had_tau_id_vs_jet: "id_tau_vsJet_Medium_2 > 0.5"
            bb_selection: "(bpair_pt_1>=20 && bpair_pt_2>=20 && nbtag>=1 && bpair_btag_value_2>=0.049 && abs(bpair_eta_2)<=2.5) || (fj_Xbb_particleNet_XbbvsQCD>=0.6 && abs(fj_Xbb_eta)<=2.5 && fj_Xbb_pt>=200)"
            
        ARlike_cuts:
            tau_pair_sign: "(q_1*q_2) < 0" 
            lep_iso: "iso_1 < 0.15"
            no_extra_lep: "!((extramuon_veto < 0.5) && (extraelec_veto < 0.5) && (dilepton_veto < 0.5))"
            had_tau_id_vs_jet: "(id_tau_vsJet_VVVLoose_2 > 0.5) && (id_tau_vsJet_Medium_2 < 0.5)"
            bb_selection: "(bpair_pt_1>=20 && bpair_pt_2>=20 && nbtag>=1 && bpair_btag_value_2>=0.049 && abs(bpair_eta_2)<=2.5) || (fj_Xbb_particleNet_XbbvsQCD>=0.6 && abs(fj_Xbb_eta)<=2.5 && fj_Xbb_pt>=200)"
=======
            # nbtag: "nbtag >= 1"
            lep_iso: "iso_1 < 0.15"
            no_extra_lep: "(extramuon_veto < 0.5) && (extraelec_veto < 0.5) && (dilepton_veto < 0.5)"
            had_tau_id_vs_jet: "id_tau_vsJet_Medium_2 > 0.5"
            bb_selection: "(bpair_pt_1>=20 && bpair_pt_2>=20 && nbtag>=1 && bpair_btag_value_2>=0.049 && abs(bpair_eta_2)<=2.5) || (abs(fj_Xbb_eta)<=2.5 && fj_Xbb_pt>=200)"

        AR_cuts:
            tau_pair_sign: "(q_1*q_2) < 0" 
            # nbtag: "nbtag >= 1"
            lep_iso: "iso_1 < 0.15"
            no_extra_lep: "(extramuon_veto < 0.5) && (extraelec_veto < 0.5) && (dilepton_veto < 0.5)"
            had_tau_id_vs_jet: "(id_tau_vsJet_VVVLoose_2 > 0.5) && (id_tau_vsJet_Medium_2 < 0.5)"
            bb_selection: "(bpair_pt_1>=20 && bpair_pt_2>=20 && nbtag>=1 && bpair_btag_value_2>=0.049 && abs(bpair_eta_2)<=2.5) || (abs(fj_Xbb_eta)<=2.5 && fj_Xbb_pt>=200)"

        SRlike_cuts:
            tau_pair_sign: "(q_1*q_2) < 0" 
            # nbtag: "nbtag >= 1"
            lep_iso: "iso_1 < 0.15"
            no_extra_lep: "!((extramuon_veto < 0.5) && (extraelec_veto < 0.5) && (dilepton_veto < 0.5))"
            had_tau_id_vs_jet: "id_tau_vsJet_Medium_2 > 0.5"
            bb_selection: "(bpair_pt_1>=20 && bpair_pt_2>=20 && nbtag>=1 && bpair_btag_value_2>=0.049 && abs(bpair_eta_2)<=2.5) || (abs(fj_Xbb_eta)<=2.5 && fj_Xbb_pt>=200)"
            
        ARlike_cuts:
            tau_pair_sign: "(q_1*q_2) < 0" 
            # nbtag: "nbtag >= 1"
            lep_iso: "iso_1 < 0.15"
            no_extra_lep: "!((extramuon_veto < 0.5) && (extraelec_veto < 0.5) && (dilepton_veto < 0.5))"
            had_tau_id_vs_jet: "(id_tau_vsJet_VVVLoose_2 > 0.5) && (id_tau_vsJet_Medium_2 < 0.5)"
            bb_selection: "(bpair_pt_1>=20 && bpair_pt_2>=20 && nbtag>=1 && bpair_btag_value_2>=0.049 && abs(bpair_eta_2)<=2.5) || (abs(fj_Xbb_eta)<=2.5 && fj_Xbb_pt>=200)"
>>>>>>> 2c3458e8
        
        var_dependence: "pt_2"
        var_bins: [30,32,35,38,41,44,52,70,100]

process_fractions:
    processes: ["QCD", "Wjets", "ttbar_J"]

    split_categories:
        nbtag:
            - "<=1"
            - ">=2"
    split_categories_binedges:
        nbtag: [-0.5,1.5,2.5]

    AR_cuts:
        tau_pair_sign: "(q_1*q_2) < 0" 
        lep_iso: "iso_1 < 0.15"
        no_extra_lep: "(extramuon_veto < 0.5) && (extraelec_veto < 0.5) && (dilepton_veto < 0.5)"
        had_tau_id_vs_jet: "(id_tau_vsJet_VVVLoose_2 > 0.5) && (id_tau_vsJet_Medium_2 < 0.5)"
<<<<<<< HEAD
        bb_selection: "(bpair_pt_1>=20 && bpair_pt_2>=20 && nbtag>=1 && bpair_btag_value_2>=0.049 && abs(bpair_eta_2)<=2.5) || (fj_Xbb_particleNet_XbbvsQCD>=0.6 && abs(fj_Xbb_eta)<=2.5 && fj_Xbb_pt>=200)"
=======
        bb_selection: "(bpair_pt_1>=20 && bpair_pt_2>=20 && nbtag>=1 && bpair_btag_value_2>=0.049 && abs(bpair_eta_2)<=2.5) || (abs(fj_Xbb_eta)<=2.5 && fj_Xbb_pt>=200)"
>>>>>>> 2c3458e8

    SR_cuts:
        tau_pair_sign: "(q_1*q_2) < 0" 
        lep_iso: "iso_1 < 0.15"
        no_extra_lep: "(extramuon_veto < 0.5) && (extraelec_veto < 0.5) && (dilepton_veto < 0.5)"
        had_tau_id_vs_jet: "id_tau_vsJet_Medium_2 > 0.5"
<<<<<<< HEAD
        bb_selection: "(bpair_pt_1>=20 && bpair_pt_2>=20 && nbtag>=1 && bpair_btag_value_2>=0.049 && abs(bpair_eta_2)<=2.5) || (fj_Xbb_particleNet_XbbvsQCD>=0.6 && abs(fj_Xbb_eta)<=2.5 && fj_Xbb_pt>=200)"

    var_dependence: "mt_1"
    var_bins: [0,15,30,45,60,75,90,105,120,135,150]
=======
        bb_selection: "(bpair_pt_1>=20 && bpair_pt_2>=20 && nbtag>=1 && bpair_btag_value_2>=0.049 && abs(bpair_eta_2)<=2.5) || (abs(fj_Xbb_eta)<=2.5 && fj_Xbb_pt>=200)"

    var_dependence: "mt_1"
    var_bins: [0,10,20,30,40,50,60,70,80,90,100,110,120,130]
>>>>>>> 2c3458e8
<|MERGE_RESOLUTION|>--- conflicted
+++ resolved
@@ -1,19 +1,11 @@
 # This is an example config containing information for the FF calculation
 
-<<<<<<< HEAD
 file_path: "/ceph/nshadskiy/FFmethod/07_2024_v1"
-=======
-file_path: "/ceph/nshadskiy/FFmethod/05_2024_v1"
->>>>>>> 2c3458e8
 era: "2018"
 channel: "mt" # options are et, mt, tt
 tree: "ntuple"
 
-<<<<<<< HEAD
 workdir_name: "08_2024_v1"
-=======
-workdir_name: "05_2024_v1"
->>>>>>> 2c3458e8
 
 use_embedding: False
 
@@ -62,11 +54,7 @@
             lep_iso: "iso_1 < 0.15"
             no_extra_lep: "(extramuon_veto < 0.5) && (extraelec_veto < 0.5) && (dilepton_veto < 0.5)"
             had_tau_id_vs_jet: "id_tau_vsJet_Medium_2 > 0.5"
-<<<<<<< HEAD
             fatjet_veto: "fj_Xbb_pt < 200"
-=======
-            fatjet_veto: "fj_Xbb_pt < 0"
->>>>>>> 2c3458e8
 
         ARlike_cuts:
             tau_pair_sign: "(q_1*q_2) < 0" 
@@ -75,11 +63,7 @@
             lep_iso: "iso_1 < 0.15"
             no_extra_lep: "(extramuon_veto < 0.5) && (extraelec_veto < 0.5) && (dilepton_veto < 0.5)"
             had_tau_id_vs_jet: "(id_tau_vsJet_VVVLoose_2 > 0.5) && (id_tau_vsJet_Medium_2 < 0.5)"
-<<<<<<< HEAD
             fatjet_veto: "fj_Xbb_pt < 200"
-=======
-            fatjet_veto: "fj_Xbb_pt < 0"
->>>>>>> 2c3458e8
         
         var_dependence: "pt_2"
         var_bins: [30,32,38,47,60,100]
@@ -96,7 +80,6 @@
 
         SR_cuts:
             tau_pair_sign: "(q_1*q_2) < 0" 
-<<<<<<< HEAD
             lep_iso: "iso_1 < 0.15"
             no_extra_lep: "(extramuon_veto < 0.5) && (extraelec_veto < 0.5) && (dilepton_veto < 0.5)"
             had_tau_id_vs_jet: "id_tau_vsJet_Medium_2 > 0.5"
@@ -122,37 +105,6 @@
             no_extra_lep: "!((extramuon_veto < 0.5) && (extraelec_veto < 0.5) && (dilepton_veto < 0.5))"
             had_tau_id_vs_jet: "(id_tau_vsJet_VVVLoose_2 > 0.5) && (id_tau_vsJet_Medium_2 < 0.5)"
             bb_selection: "(bpair_pt_1>=20 && bpair_pt_2>=20 && nbtag>=1 && bpair_btag_value_2>=0.049 && abs(bpair_eta_2)<=2.5) || (fj_Xbb_particleNet_XbbvsQCD>=0.6 && abs(fj_Xbb_eta)<=2.5 && fj_Xbb_pt>=200)"
-=======
-            # nbtag: "nbtag >= 1"
-            lep_iso: "iso_1 < 0.15"
-            no_extra_lep: "(extramuon_veto < 0.5) && (extraelec_veto < 0.5) && (dilepton_veto < 0.5)"
-            had_tau_id_vs_jet: "id_tau_vsJet_Medium_2 > 0.5"
-            bb_selection: "(bpair_pt_1>=20 && bpair_pt_2>=20 && nbtag>=1 && bpair_btag_value_2>=0.049 && abs(bpair_eta_2)<=2.5) || (abs(fj_Xbb_eta)<=2.5 && fj_Xbb_pt>=200)"
-
-        AR_cuts:
-            tau_pair_sign: "(q_1*q_2) < 0" 
-            # nbtag: "nbtag >= 1"
-            lep_iso: "iso_1 < 0.15"
-            no_extra_lep: "(extramuon_veto < 0.5) && (extraelec_veto < 0.5) && (dilepton_veto < 0.5)"
-            had_tau_id_vs_jet: "(id_tau_vsJet_VVVLoose_2 > 0.5) && (id_tau_vsJet_Medium_2 < 0.5)"
-            bb_selection: "(bpair_pt_1>=20 && bpair_pt_2>=20 && nbtag>=1 && bpair_btag_value_2>=0.049 && abs(bpair_eta_2)<=2.5) || (abs(fj_Xbb_eta)<=2.5 && fj_Xbb_pt>=200)"
-
-        SRlike_cuts:
-            tau_pair_sign: "(q_1*q_2) < 0" 
-            # nbtag: "nbtag >= 1"
-            lep_iso: "iso_1 < 0.15"
-            no_extra_lep: "!((extramuon_veto < 0.5) && (extraelec_veto < 0.5) && (dilepton_veto < 0.5))"
-            had_tau_id_vs_jet: "id_tau_vsJet_Medium_2 > 0.5"
-            bb_selection: "(bpair_pt_1>=20 && bpair_pt_2>=20 && nbtag>=1 && bpair_btag_value_2>=0.049 && abs(bpair_eta_2)<=2.5) || (abs(fj_Xbb_eta)<=2.5 && fj_Xbb_pt>=200)"
-            
-        ARlike_cuts:
-            tau_pair_sign: "(q_1*q_2) < 0" 
-            # nbtag: "nbtag >= 1"
-            lep_iso: "iso_1 < 0.15"
-            no_extra_lep: "!((extramuon_veto < 0.5) && (extraelec_veto < 0.5) && (dilepton_veto < 0.5))"
-            had_tau_id_vs_jet: "(id_tau_vsJet_VVVLoose_2 > 0.5) && (id_tau_vsJet_Medium_2 < 0.5)"
-            bb_selection: "(bpair_pt_1>=20 && bpair_pt_2>=20 && nbtag>=1 && bpair_btag_value_2>=0.049 && abs(bpair_eta_2)<=2.5) || (abs(fj_Xbb_eta)<=2.5 && fj_Xbb_pt>=200)"
->>>>>>> 2c3458e8
         
         var_dependence: "pt_2"
         var_bins: [30,32,35,38,41,44,52,70,100]
@@ -172,25 +124,14 @@
         lep_iso: "iso_1 < 0.15"
         no_extra_lep: "(extramuon_veto < 0.5) && (extraelec_veto < 0.5) && (dilepton_veto < 0.5)"
         had_tau_id_vs_jet: "(id_tau_vsJet_VVVLoose_2 > 0.5) && (id_tau_vsJet_Medium_2 < 0.5)"
-<<<<<<< HEAD
         bb_selection: "(bpair_pt_1>=20 && bpair_pt_2>=20 && nbtag>=1 && bpair_btag_value_2>=0.049 && abs(bpair_eta_2)<=2.5) || (fj_Xbb_particleNet_XbbvsQCD>=0.6 && abs(fj_Xbb_eta)<=2.5 && fj_Xbb_pt>=200)"
-=======
-        bb_selection: "(bpair_pt_1>=20 && bpair_pt_2>=20 && nbtag>=1 && bpair_btag_value_2>=0.049 && abs(bpair_eta_2)<=2.5) || (abs(fj_Xbb_eta)<=2.5 && fj_Xbb_pt>=200)"
->>>>>>> 2c3458e8
 
     SR_cuts:
         tau_pair_sign: "(q_1*q_2) < 0" 
         lep_iso: "iso_1 < 0.15"
         no_extra_lep: "(extramuon_veto < 0.5) && (extraelec_veto < 0.5) && (dilepton_veto < 0.5)"
         had_tau_id_vs_jet: "id_tau_vsJet_Medium_2 > 0.5"
-<<<<<<< HEAD
         bb_selection: "(bpair_pt_1>=20 && bpair_pt_2>=20 && nbtag>=1 && bpair_btag_value_2>=0.049 && abs(bpair_eta_2)<=2.5) || (fj_Xbb_particleNet_XbbvsQCD>=0.6 && abs(fj_Xbb_eta)<=2.5 && fj_Xbb_pt>=200)"
 
     var_dependence: "mt_1"
-    var_bins: [0,15,30,45,60,75,90,105,120,135,150]
-=======
-        bb_selection: "(bpair_pt_1>=20 && bpair_pt_2>=20 && nbtag>=1 && bpair_btag_value_2>=0.049 && abs(bpair_eta_2)<=2.5) || (abs(fj_Xbb_eta)<=2.5 && fj_Xbb_pt>=200)"
-
-    var_dependence: "mt_1"
-    var_bins: [0,10,20,30,40,50,60,70,80,90,100,110,120,130]
->>>>>>> 2c3458e8
+    var_bins: [0,15,30,45,60,75,90,105,120,135,150]