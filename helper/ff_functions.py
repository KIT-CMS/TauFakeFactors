--- conflicted
+++ resolved
@@ -7,13 +7,6 @@
 
 import numpy as np
 import ROOT
-<<<<<<< HEAD
-from io import StringIO
-from wurlitzer import pipes, STDOUT
-import logging
-from typing import List, Dict, Union, Tuple, Any
-=======
->>>>>>> 4a2a1ba4
 
 import helper.fitting_helper as fitting_helper
 import helper.weights as weights
@@ -361,7 +354,7 @@
     bin_edges: List[int],
     logger: str,
     fit_option: Union[str, List[str]],
-) -> Tuple[Dict[str, Any], Dict[str, str]]:
+) -> Tuple[Dict[str, Any], Dict[str, str], str]:
     """
     This function performs fits of the ratio histogram. The fitted function is then used
     to produce expressions for correctionlib (including variations). Additionally graphs of
@@ -380,7 +373,7 @@
         1. Dictionary with graphs for each variation,
         2. Dictionary of function expressions for correctionlib (nominal and variations)
     """
-    log = logging.getLogger(logger)
+    # log = logging.getLogger(logger)
     
     if not isinstance(fit_option, list) and fit_option != "bin_wise":
         fit_option = [fit_option]
@@ -416,24 +409,28 @@
     if fit_option == "bin_wise":
         retrival_function = fitting_helper.get_wrapped_hists
 
-    callable_expression = retrival_function(
+    callable_expression, used_fit = retrival_function(
         graph=graph,
         bounds=(bin_edges[0], bin_edges[-1]),
-        do_mc_subtr_unc=do_mc_subtr_unc,
         ff_hist=ff_hist,
         ff_hist_up=ff_hist_up,
         ff_hist_down=ff_hist_down,
+        do_mc_subtr_unc=do_mc_subtr_unc,
+        logger=logger,
         function_collection=fit_option,
+        verbose=True,
         convert_to_callable=True,
     )
-    correctionlib_expression = retrival_function(
+    correctionlib_expression, _ = retrival_function(
         graph=graph,
         bounds=(bin_edges[0], bin_edges[-1]),
-        do_mc_subtr_unc=do_mc_subtr_unc,
         ff_hist=ff_hist,
         ff_hist_up=ff_hist_up,
         ff_hist_down=ff_hist_down,
+        do_mc_subtr_unc=do_mc_subtr_unc,
+        logger=logger,
         function_collection=fit_option,
+        verbose=False,
         convert_to_callable=False,
     )
 
@@ -463,8 +460,8 @@
 
     for value in x_fit:
         y_fit.append(fit_func(value))
-        y_fit_up.append(fit_func_up(value) - fit_func(value))
-        y_fit_down.append(fit_func(value) - fit_func_down(value))
+        y_fit_up.append(abs(fit_func_up(value) - fit_func(value)))
+        y_fit_down.append(abs(fit_func_down(value) - fit_func(value)))
         if do_mc_subtr_unc:
             y_fit_mc_up.append(abs(fit_func_mc_up(value) - fit_func(value)))
             y_fit_mc_down.append(abs(fit_func_mc_down(value) - fit_func(value)))
@@ -482,7 +479,7 @@
     if do_mc_subtr_unc:
         results["fit_graph_mc_sub"] = ROOT.TGraphAsymmErrors(*_args, y_fit_mc_down, y_fit_mc_up)
 
-    return results, corrlib_expressions
+    return results, corrlib_expressions, used_fit
 
 
 def calculate_non_closure_correction(
