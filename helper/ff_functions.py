--- conflicted
+++ resolved
@@ -111,11 +111,8 @@
             rdf = weights.apply_btag_weight(rdf=rdf)
         rdf = rdf.Filter(f"({sum_cuts['nbtag']})", "cut on nbtag")
     if "bb_selection" in sum_cuts.keys():
-<<<<<<< HEAD
         if sample not in ["data", "embedding"]:
             rdf = weights.apply_pNet_weight(rdf=rdf)
-=======
->>>>>>> 2c3458e8
         if sample not in ["data", "embedding"] and "nbtag" not in sum_cuts.keys():
             rdf = weights.apply_btag_weight(rdf=rdf)
         rdf = rdf.Filter(f"({sum_cuts['bb_selection']})", "cut on bb pair")
