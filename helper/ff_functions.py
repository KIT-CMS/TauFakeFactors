"""
Collection of helpful functions for the fake factor calculation scripts
"""

import array
from typing import Any, Dict, List, Tuple, Union

import numpy as np
import ROOT

import helper.fitting_helper as fitting_helper
import helper.weights as weights


def get_split_combinations(
    categories: Dict[str, List[str]]
) -> Tuple[List[str], List[Dict[str, str]]]:
    """
    This function generates a dictionary for all category cut combinations.
    Categories can be defined based on one or two variables (more are not supported).
    Each variable has a list of cuts it should be split into.

    Args:
        categories: Dictionary with the category definitions

    Return:
        1. List of variables the categories are defined in,
        2. List of all combinations of variable splits
    """
    combinations = list()
    split_variables = list(categories.keys())

    if len(split_variables) == 1:
        for n in categories[split_variables[0]]:
            combinations.append({split_variables[0]: n})
    elif len(split_variables) == 2:
        for n in categories[split_variables[0]]:
            for m in categories[split_variables[1]]:
                combinations.append({split_variables[0]: n, split_variables[1]: m})
    else:
        raise Exception("Category splitting is only defined up to 2 dimensions.")

    return split_variables, combinations


def apply_region_filters(
    rdf: Any,
    channel: str,
    sample: str,
    category_cuts: Union[Dict[str, str], None],
    region_cuts: Dict[str, str],
) -> Any:
    """
    Function which applies filters to a root DataFrame for the fake factor calculation. This includes the region cuts and the category splitting.
    Additionally some weights are applied in this step because they depend on the full event selection.

    Args:
        rdf: root DataFrame object
        channel: Analysis channel of the tau analysis e.g. "et", "mt" or "tt"
        sample: Name of the sample/process of the "rdf", needed to prevent weight application to data
        category_cuts: Dictionary of cuts for the category splitting, for inclusive category this is None
        region_cuts: Dictionary of cuts for a fake factor calculation region

    Return:
        Filtered root DataFrame with adjusted weights
    """
    tmp = dict()
    if category_cuts is not None:
        for cut in category_cuts:
            tmp[cut] = f"{cut} {category_cuts[cut]}"
    sum_cuts = {**tmp, **region_cuts}

    for cut in sum_cuts:
        if cut not in ["nbtag", "bb_selection"]:
            if "had_tau_id_vs_jet" in cut:
                wps = get_wps(cut_string=sum_cuts[cut])
                try:
                    idx = cut.rsplit("_")[5]
                except:
                    idx = None
                if sample not in ["data"]:
                    rdf = weights.apply_tau_id_vsJet_weight(
                        rdf=rdf, channel=channel, wps=wps, idx=idx
                    )
                rdf = rdf.Filter(f"({sum_cuts[cut]})", f"cut on {cut}")

            elif (
                "had_boostedtau_id_iso" in cut
            ):  # this is only relevant for an analysis with boosted tau pairs
                wp = get_wps(cut_string=sum_cuts[cut])
                try:
                    idx = cut.rsplit("_")[4]
                except:
                    idx = None
                if sample not in ["data"]:
                    rdf = weights.apply_boostedtau_id_iso_weight(
                        rdf=rdf,
                        channel=channel,
                        cut_string=sum_cuts[cut],
                        wp=wp,
                        idx=idx,
                    )
                rdf = rdf.Filter(f"({sum_cuts[cut]})", f"cut on {cut}")

            else:
                rdf = rdf.Filter(f"({sum_cuts[cut]})", f"cut on {cut}")
    # cut on number of b-tagged jets needs to be the last cut to do an on-the-fly calculation of the b-tagger weight
    if "nbtag" in sum_cuts.keys():
        if sample not in ["data", "embedding"]:
            rdf = weights.apply_btag_weight(rdf=rdf)
        rdf = rdf.Filter(f"({sum_cuts['nbtag']})", "cut on nbtag")
    if "bb_selection" in sum_cuts.keys():
        if sample not in ["data", "embedding"]:
            rdf = weights.apply_pNet_weight(rdf=rdf)
        if sample not in ["data", "embedding"] and "nbtag" not in sum_cuts.keys():
            rdf = weights.apply_btag_weight(rdf=rdf)
        rdf = rdf.Filter(f"({sum_cuts['bb_selection']})", "cut on bb pair")
        if sample not in ["data", "embedding"]:
            rdf = weights.apply_pNet_weight(rdf=rdf)

    return rdf


def get_wps(cut_string: str) -> Union[List[str], str]:
    """
    This function reads out the tau id vs jet working points based on the cut string.
    The names of the tau id variable is expected to be "id_tau_vsJet_{WP}_*".

    Args:
        cut_string: String with the tau id vs jet cuts

    Return:
        One working point or if the cut is between two working points a list of two working points
    """
    if "&&" in cut_string:
        wp_1 = cut_string.rsplit("&&")[0].rsplit("_")[3]
        wp_2 = cut_string.rsplit("&&")[1].rsplit("_")[3]
        wps = [wp_1, wp_2]
    else:
        wps = cut_string.rsplit("_")[3]

    return wps


def QCD_SS_estimate(hists: Dict[str, Any]) -> Any:
    """
    Function which estimates QCD as data minus all other background processes (from MC) exept QCD.
    For Higgs to tautau analysis this is normally done within the same sign selection to estimate the opposite sign QCD contribution.

    Args:
        hists: Dictionary with histograms for all relevant processes

    Return:
        Histogram with the estimated QCD yield
    """
    qcd = hists["data"].Clone()
    for sample in hists:
        if sample not in ["data", "data_subtracted", "data_ff", "QCD"]:
            qcd.Add(hists[sample], -1)

    # check for negative bins
    for i in range(qcd.GetNbinsX()):
        if qcd.GetBinContent(i) < 0.0:
            qcd.SetBinContent(i, 0.0)

    return qcd


def calculate_QCD_FF(
    SRlike: Dict[str, Any], ARlike: Dict[str, Any]
) -> Tuple[Any, Any, Any]:
    """
    Function which calculates fake factors based on the histograms from the determination regions.
    Additionally up and down variations are calculated for the MC subtraction.
    This function is specified for QCD.

    Args:
        SRlike: Dictionary with histograms from the signal-like determination region for all relevant processes
        ARlike: Dictionary with histograms from the application-like determination region for all relevant processes

    Return:
        Ratio histograms for nominal, up and down variations (MC subtraction)
    """
    ratio = SRlike["data_subtracted"].Clone()
    ratio.Divide(ARlike["data_subtracted"])
    ratio_up = SRlike["data_subtracted_up"].Clone()
    ratio_up.Divide(ARlike["data_subtracted_up"])
    ratio_down = SRlike["data_subtracted_down"].Clone()
    ratio_down.Divide(ARlike["data_subtracted_down"])

    return ratio, ratio_up, ratio_down


def calculate_Wjets_FF(
    SRlike: Dict[str, Any], ARlike: Dict[str, Any]
) -> Tuple[Any, Any, Any]:
    """
    Function which calculates fake factors based on the histograms from the determination regions.
    Additionally up and down variations are calculated for the MC subtraction.
    This function is specified for Wjets.

    Args:
        SRlike: Dictionary with histograms from the signal-like determination region for all relevant processes
        ARlike: Dictionary with histograms from the application-like determination region for all relevant processes

    Return:
        Ratio histograms for nominal, up and down variations (MC subtraction)
    """
    ratio = SRlike["data_subtracted"].Clone()
    ratio.Divide(ARlike["data_subtracted"])
    ratio_up = SRlike["data_subtracted_up"].Clone()
    ratio_up.Divide(ARlike["data_subtracted_up"])
    ratio_down = SRlike["data_subtracted_down"].Clone()
    ratio_down.Divide(ARlike["data_subtracted_down"])

    return ratio, ratio_up, ratio_down


def calculate_ttbar_FF(
    SR: Dict[str, Any],
    AR: Dict[str, Any],
    SRlike: Dict[str, Any],
    ARlike: Dict[str, Any],
) -> Any:
    """
    Function which calculates fake factors based on the histograms from the signal and application regions.
    No additional up and down variations are calculated for the MC subtraction because the ttbar fake factors
    are calculated based on MC only. The measured fake factors are scaled with a ratio between inclusive fake factors
    from data and MC in the determination regions.

    Args:
        SR: Dictionary with histograms from the signal region for all relevant processes
        AR: Dictionary with histograms from the application region for all relevant processes
        SRlike: Dictionary with histograms from the signal-like determination region for all relevant processes
        ARlike: Dictionary with histograms from the application-like determination region for all relevant processes

    Return:
        Ratio histogram for nominal case
    """
    ratio_mc = SR["ttbar_J"].Clone()
    ratio_mc.Divide(AR["ttbar_J"])

    ratio_DR_data = SRlike["data_subtracted"].Clone()
    ratio_DR_data.Divide(ARlike["data_subtracted"])

    ratio_DR_mc = SRlike["ttbar_J"].Clone()
    ratio_DR_mc.Divide(ARlike["ttbar_J"])

    sf = ratio_DR_data.GetMaximum() / ratio_DR_mc.GetMaximum()
    ratio_mc.Scale(sf)

    return ratio_mc


def calc_fraction(hists: Dict[str, Any], target: str, processes: List[str]) -> Any:
    """
    This function calculates a fraction histogram for a target process out of a list of all considered processes.
    Later the sum of all fraction histograms results to 1 (in each bin).

    Args:
        hists: Dictionary with histograms for all considered processes
        target: Target process for which the fraction should be calculated
        processes: List of all cosidered processes for the fraction calculation

    Return:
        Fraction histogram
    """
    mc = hists[target].Clone()
    for p in processes:
        if p != target:
            mc.Add(hists[p])

    frac = hists[target].Clone()
    frac.Divide(mc)

    return frac


def add_fraction_variations(
    hists: Dict[str, Any], processes: List[str]
) -> Dict[str, Dict[str, Any]]:
    """
    Function which calculates variations of fraction histograms. The fraction of each process
    is once varied up by 7% and all other processes are varied down by 7%. The same is done
    the other way around to get the down variations.

    Args:
        hists: Dictionary with fraction histograms for all considered processes
        processes: List of all cosidered processes for the fraction calculation

    Return:
        Dictionary with nominal, up and down variations of all considered processes
    """
    variations = dict()
    variations["nominal"] = dict(hists)

    for p in processes:
        hists_up = dict(hists)
        for hist in hists_up:
            hists_up[hist] = hists_up[hist].Clone()
            if p == hist:
                hists_up[hist].Scale(1.07)
            else:
                hists_up[hist].Scale(0.93)
        variations["frac_{}_up".format(p)] = hists_up

    for p in processes:
        hists_down = dict(hists)
        for hist in hists_down:
            hists_down[hist] = hists_down[hist].Clone()
            if p == hist:
                hists_down[hist].Scale(0.93)
            else:
                hists_down[hist].Scale(1.07)
        variations["frac_{}_down".format(p)] = hists_down

    return variations


def get_yields_from_hists(
    hists: Dict[str, Dict[str, Any]], processes: List[str]
) -> Dict[str, Dict[str, Dict[str, List[float]]]]:
    """
    This function transforms fraction histograms (with variations) obtained from calc_fraction() and add_fraction_variations()
    into lists of fraction values which are later used to produce in the production of the correctionlib file.

    Args:
        hists: Dictionary with all categories which include nominal, up and down fraction histograms of all considered processes
        processes: List of all cosidered processes for the fraction calculation
    Return:
        Dictionary with all categories which include nominal, up and down fraction values of all considered processes
    """
    fracs = dict()
    categories = hists.keys()

    for category in categories:
        v_fracs = dict()
        for variation in hists[category]:
            p_fracs = dict()
            for p in processes:
                h = hists[category][variation][p]
                l = list()
                for b in range(h.GetNbinsX()):
                    l.append(h.GetBinContent(b + 1))
                p_fracs[p] = l
            v_fracs[variation] = p_fracs
        fracs[category] = v_fracs

    return fracs


def fit_function(
    ff_hists: Union[List[Any], Any],
    bin_edges: List[int],
    logger: str,
    fit_option: Union[str, List[str]],
) -> Tuple[Dict[str, Any], Dict[str, str], str]:
    """
    This function performs fits of the ratio histogram. The fitted function is then used
    to produce expressions for correctionlib (including variations). Additionally graphs of
    the fitted function variations are generated which are later used for plotting purposes.

    Args:
        ff_hists: Either a list of nominal and MC varied ratio histograms or only the nominal ratio histogram
        bin_edges: Bins edges of the fitted variable, needed for the graphs for plotting
        logger: Name of the logger that should be used
        fit_option: List[str] correspond to a list of poly_n fits to be performed
                    with best fit being the one with the lowest chi2/ndf value and nominal and
                    variations being > 0 in fit range.
                    str: "poly_n" or "bin_wise", where n is the order of the polynomial fit

    Return:
        1. Dictionary with graphs for each variation,
        2. Dictionary of function expressions for correctionlib (nominal and variations)
    """
    # log = logging.getLogger(logger)
    
    if not isinstance(fit_option, list) and fit_option != "bin_wise":
        fit_option = [fit_option]

    do_mc_subtr_unc, ff_hist_up, ff_hist_down = False, None, None
    if isinstance(ff_hists, list):
        ff_hist, ff_hist_up, ff_hist_down = ff_hists
        do_mc_subtr_unc = True
    else:
        ff_hist = ff_hists

    # Producing a graph based on the provided root histograms
    nbins = ff_hist.GetNbinsX()
    x, y, error_y_up, error_y_down = [], [], [], []

    for nbin in range(nbins):
        x.append(ff_hist.GetBinCenter(nbin + 1))
        y.append(ff_hist.GetBinContent(nbin + 1))
        error_y_up.append(ff_hist.GetBinErrorUp(nbin + 1))
        error_y_down.append(ff_hist.GetBinErrorLow(nbin + 1))

    x = array.array("d", x)
    y = array.array("d", y)
    error_y_up = array.array("d", error_y_up)
    error_y_down = array.array("d", error_y_down)

    graph = ROOT.TGraphAsymmErrors(nbins, x, y, 0, 0, error_y_down, error_y_up)

    retrival_function = fitting_helper.get_wrapped_functions_from_fits
    if fit_option == "bin_wise":
        retrival_function = fitting_helper.get_wrapped_hists

<<<<<<< HEAD
    callable_expression, used_fit = retrival_function(
        graph=graph,
        bounds=(bin_edges[0], bin_edges[-1]),
        ff_hist=ff_hist,
        ff_hist_up=ff_hist_up,
        ff_hist_down=ff_hist_down,
        do_mc_subtr_unc=do_mc_subtr_unc,
        logger=logger,
        function_collection=fit_option,
        verbose=True,
        convert_to_callable=True,
    )
    correctionlib_expression, _ = retrival_function(
=======
    callable_expression, correctionlib_expression = retrival_function(
>>>>>>> bafa1afe
        graph=graph,
        bounds=(bin_edges[0], bin_edges[-1]),
        ff_hist=ff_hist,
        ff_hist_up=ff_hist_up,
        ff_hist_down=ff_hist_down,
        do_mc_subtr_unc=do_mc_subtr_unc,
        logger=logger,
        function_collection=fit_option,
<<<<<<< HEAD
        verbose=False,
        convert_to_callable=False,
=======
>>>>>>> bafa1afe
    )

    y_fit, y_fit_up, y_fit_down = [], [], []
    if do_mc_subtr_unc:
        y_fit_mc_up, y_fit_mc_down = [], []

    x_fit = np.linspace(bin_edges[0], bin_edges[-1], 1000 * nbins)
    for value in x_fit:
<<<<<<< HEAD
        y_fit.append(fit_func(value))
        y_fit_up.append(abs(fit_func_up(value) - fit_func(value)))
        y_fit_down.append(abs(fit_func_down(value) - fit_func(value)))
=======
        nominal, up, down = (
            callable_expression["nominal"](value),
            callable_expression["unc_up"](value),
            callable_expression["unc_down"](value),
        )
        y_fit.append(nominal)
        y_fit_up.append(up - nominal)
        y_fit_down.append(nominal - down)
>>>>>>> bafa1afe
        if do_mc_subtr_unc:
            mc_substr_up, mc_substr_down = (
                callable_expression["mc_subtraction_unc_up"](value),
                callable_expression["mc_subtraction_unc_down"](value),
            )
            y_fit_mc_up.append(abs(mc_substr_up - nominal))
            y_fit_mc_down.append(abs(nominal - mc_substr_down))

    x_fit = array.array("d", x_fit)
    y_fit = array.array("d", y_fit)
    y_fit_up = array.array("d", y_fit_up)
    y_fit_down = array.array("d", y_fit_down)
    if do_mc_subtr_unc:
        y_fit_mc_up = array.array("d", y_fit_mc_up)
        y_fit_mc_down = array.array("d", y_fit_mc_down)

    results, _args = {}, (len(x_fit), x_fit, y_fit, 0, 0)
    results["fit_graph_unc"] = ROOT.TGraphAsymmErrors(*_args, y_fit_down, y_fit_up)
    if do_mc_subtr_unc:
        results["fit_graph_mc_sub"] = ROOT.TGraphAsymmErrors(*_args, y_fit_mc_down, y_fit_mc_up)
<<<<<<< HEAD

    return results, corrlib_expressions, used_fit
=======
    return results, correctionlib_expression
>>>>>>> bafa1afe


def calculate_non_closure_correction(
    SRlike: Dict[str, Any], ARlike: Dict[str, Any]
) -> Tuple[Any, Any]:
    """
    Function which calculates non closure corrections based on the histograms from the determination regions.

    Args:
        SRlike: Dictionary with histograms from the signal-like determination region for all relevant processes
        ARlike: Dictionary with histograms from the application-like determination region for all relevant processes

    Return:
        1. Ratio histogram of data (MC subtracted) in a signal-like region and data (scaled to MC subtracted) with applied fake factors in an application-like region,
        2. Process fraction in the application-like region
    """
    frac = ARlike["data_subtracted"].GetMaximum() / ARlike["data"].GetMaximum()
    predicted = ARlike["data_ff"].Clone()
    predicted.Scale(frac)

    corr = SRlike["data_subtracted"].Clone()
    corr.Divide(predicted)
    hist_bins = corr.GetNbinsX()

    # check for empty bins, if empty the bin value is set to 1 +/- 0.6
    for x in range(hist_bins):
        bincontent = corr.GetBinContent(x)
        if bincontent <= 0.0:
            corr.SetBinContent(x, 1.0)
            corr.SetBinError(x, 0.6)

    return corr, frac


def calculate_non_closure_correction_Wjets_fromMC(
    SRlike: Dict[str, Any], ARlike: Dict[str, Any]
) -> Any:
    """
    Function which calculates non closure corrections with MC based on the histograms from the determination regions for the ttbar process.

    Args:
        SRlike: Dictionary with histograms from the signal-like determination region for all relevant processes
        ARlike: Dictionary with histograms from the application-like determination region for all relevant processes

    Return:
        Ratio histogram of MC in a signal-like region MC and with applied fake factors in an application-like region
    """
    corr = SRlike["Wjets"].Clone()
    predicted = ARlike["Wjets_ff"].Clone()
    corr.Divide(predicted)

    return corr


def calculate_non_closure_correction_ttbar_fromMC(
    SR: Dict[str, Any], AR: Dict[str, Any]
) -> Any:
    """
    Function which calculates non closure corrections with MC based on the histograms from the signal/application regions for the ttbar process.

    Args:
        SR: Dictionary with histograms from the signal region for all relevant processes
        AR: Dictionary with histograms from the application region for all relevant processes

    Return:
        Ratio histogram of MC in a signal region and MC with applied fake factors in an application region
    """
    corr = SR["ttbar_J"].Clone()
    predicted = AR["ttbar_ff"].Clone()
    corr.Divide(predicted)

    return corr


def smooth_function(
    hist: Any, bin_edges: List[float]
) -> Tuple[Any, Dict[str, np.ndarray]]:
    """
    This function performs a smoothing fit of a histogram. Smoothing is mainly used for the corrections of the fake factors.
    For smoothing the Nadaraya-Watson kernel regression estimator is used.

    Args:
        hist: Histogram of a correction
        bin_edges: Bin edges of "hist"

    Return:
        1. root TGraph of the smoothed function,
        2. Dictionary of arrays with information about the smoothed function values to be stored with correctionlib (nominal and variations)
    """
    hist_bins = hist.GetNbinsX()

    # transforming bin information to arrays
    x = list()
    y = list()
    error_y_up = list()
    error_y_down = list()
    for nbin in range(hist_bins):
        x.append(hist.GetBinCenter(nbin + 1))
        y.append(hist.GetBinContent(nbin + 1))
        error_y_up.append(hist.GetBinErrorUp(nbin + 1))
        error_y_down.append(hist.GetBinErrorLow(nbin + 1))

    x = array.array("d", x)
    y = array.array("d", y)
    error_y_up = array.array("d", error_y_up)
    error_y_down = array.array("d", error_y_down)

    # sampling values for y based on a normal distribution with the bin yield as mean value and with the measured statistical uncertainty
    n_samples = 20
    sampled_y = list()
    for idx in range(len(x)):
        sampled_y.append(np.random.normal(y[idx], error_y_up[idx], n_samples))
    sampled_y = np.array(sampled_y)
    sampled_y[sampled_y < 0.0] = 0.0

    # calculate widths
    fit_y_binned = list()

    n_bins = 100 * hist_bins
    for i in range(n_bins):
        fit_y_binned.append(list())

    eval_bin_edges, bin_step = np.linspace(
        bin_edges[0], bin_edges[-1], (n_bins + 1), retstep=True
    )
    bin_range = bin_edges[-1] - bin_edges[0]
    bin_half = bin_step / 2.0
    smooth_x = (eval_bin_edges + bin_half)[:-1]
    smooth_x = array.array("d", smooth_x)

    for sample in range(n_samples):
        y_arr = array.array("d", sampled_y[:, sample])
        graph = ROOT.TGraphAsymmErrors(len(x), x, y_arr, 0, 0, error_y_down, error_y_up)
        gs = ROOT.TGraphSmooth("normal")
        grout = gs.SmoothKern(graph, "normal", (bin_range / 5.0), n_bins, smooth_x)
        for i in range(n_bins):
            fit_y_binned[i].append(grout.GetPointY(i))

    smooth_y = list()
    smooth_y_up = list()
    smooth_y_down = list()

    for b in fit_y_binned:
        smooth_y.append(np.mean(b))
        smooth_y_up.append(np.std(b))
        smooth_y_down.append(np.std(b))

    smooth_y = array.array("d", smooth_y)
    smooth_y_up = array.array("d", smooth_y_up)
    smooth_y_down = array.array("d", smooth_y_down)

    corr_dict = {
        "edges": np.array(eval_bin_edges),
        "nominal": np.array(smooth_y),
        "up": np.array(smooth_y) + np.array(smooth_y_up),
        "down": np.array(smooth_y) - np.array(smooth_y_down),
    }

    smooth_graph = ROOT.TGraphAsymmErrors(
        len(smooth_x), smooth_x, smooth_y, 0, 0, smooth_y_down, smooth_y_up
    )
    return smooth_graph, corr_dict
<|MERGE_RESOLUTION|>--- conflicted
+++ resolved
@@ -354,6 +354,7 @@
     bin_edges: List[int],
     logger: str,
     fit_option: Union[str, List[str]],
+    limit_and_replace_kwargs: Dict[str, Any],
 ) -> Tuple[Dict[str, Any], Dict[str, str], str]:
     """
     This function performs fits of the ratio histogram. The fitted function is then used
@@ -406,8 +407,7 @@
     if fit_option == "bin_wise":
         retrival_function = fitting_helper.get_wrapped_hists
 
-<<<<<<< HEAD
-    callable_expression, used_fit = retrival_function(
+    callable_expression, correctionlib_expression, used_fit = retrival_function(
         graph=graph,
         bounds=(bin_edges[0], bin_edges[-1]),
         ff_hist=ff_hist,
@@ -417,25 +417,11 @@
         logger=logger,
         function_collection=fit_option,
         verbose=True,
-        convert_to_callable=True,
-    )
-    correctionlib_expression, _ = retrival_function(
-=======
-    callable_expression, correctionlib_expression = retrival_function(
->>>>>>> bafa1afe
-        graph=graph,
-        bounds=(bin_edges[0], bin_edges[-1]),
-        ff_hist=ff_hist,
-        ff_hist_up=ff_hist_up,
-        ff_hist_down=ff_hist_down,
-        do_mc_subtr_unc=do_mc_subtr_unc,
-        logger=logger,
-        function_collection=fit_option,
-<<<<<<< HEAD
-        verbose=False,
-        convert_to_callable=False,
-=======
->>>>>>> bafa1afe
+        limit_x={
+            "nominal": (bin_edges[0], bin_edges[-1]),
+            "up": (-float("inf"), float("inf")),
+            "down": (-float("inf"), float("inf")),
+        },
     )
 
     y_fit, y_fit_up, y_fit_down = [], [], []
@@ -444,11 +430,6 @@
 
     x_fit = np.linspace(bin_edges[0], bin_edges[-1], 1000 * nbins)
     for value in x_fit:
-<<<<<<< HEAD
-        y_fit.append(fit_func(value))
-        y_fit_up.append(abs(fit_func_up(value) - fit_func(value)))
-        y_fit_down.append(abs(fit_func_down(value) - fit_func(value)))
-=======
         nominal, up, down = (
             callable_expression["nominal"](value),
             callable_expression["unc_up"](value),
@@ -457,7 +438,6 @@
         y_fit.append(nominal)
         y_fit_up.append(up - nominal)
         y_fit_down.append(nominal - down)
->>>>>>> bafa1afe
         if do_mc_subtr_unc:
             mc_substr_up, mc_substr_down = (
                 callable_expression["mc_subtraction_unc_up"](value),
@@ -478,12 +458,8 @@
     results["fit_graph_unc"] = ROOT.TGraphAsymmErrors(*_args, y_fit_down, y_fit_up)
     if do_mc_subtr_unc:
         results["fit_graph_mc_sub"] = ROOT.TGraphAsymmErrors(*_args, y_fit_mc_down, y_fit_mc_up)
-<<<<<<< HEAD
-
-    return results, corrlib_expressions, used_fit
-=======
-    return results, correctionlib_expression
->>>>>>> bafa1afe
+    
+    return results, correctionlib_expression, used_fit
 
 
 def calculate_non_closure_correction(
