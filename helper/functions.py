"""
Collection of helpful functions for other scripts
"""

import sys
import os
import glob
import array
import numpy as np
import ROOT
import correctionlib

from io import StringIO
from wurlitzer import pipes, STDOUT


def check_for_empty_file(path, tree):
    f = ROOT.TFile.Open(path)
    return bool(f.Get(tree))


def rdf_is_empty(rdf):
    try:
        cols = rdf.GetColumnNames()
        if len(cols) == 0:
            return True
    except:
        return True
    return False


def get_ntuples(config, sample):
    sample_paths = (
        config["ntuple_path"]
        + "/"
        + config["era"]
        + "/"
        + sample
        + "/"
        + config["channel"]
        + "/*.root"
    )
    print(
        "The following files are loaded for era: {}, channel: {}".format(
            config["era"], config["channel"]
        )
    )
    print("-" * 50)
    print(sample_paths)
    print("-" * 50)

    return sample_paths


def get_samples(config):
    sample_paths = (
        config["file_path"]
        + "/preselection/"
        + config["era"]
        + "/"
        + config["channel"]
        + "/*.root"
    )
    print(
        "The following files are loaded for era: {}, channel: {} from {}".format(
            config["era"], config["channel"], sample_paths
        )
    )
    print("-" * 50)
    sample_path_list = glob.glob(sample_paths)
    tmp_list = glob.glob(sample_paths)

    for f in tmp_list:
        sample = f.rsplit("/")[-1].rsplit(".")[0]
        if config["use_embedding"] and "_T" in sample:
            sample_path_list.remove(f)
        elif not config["use_embedding"] and sample == "embedding":
            sample_path_list.remove(f)

    for f in sample_path_list:
        print(f)
    print("-" * 50)

    return sample_path_list


def check_output_path(output_path):
    if not os.path.exists(output_path):
        print(
            "Output directory does not exist! Making directory {}".format(output_path)
        )
        print("-" * 50)
        os.makedirs(output_path, exist_ok=True)


def get_output_name(output_path, process, tau_gen_mode, idx=None):
    if tau_gen_mode == "all":
        tau_gen_mode = ""
    else:
        tau_gen_mode = "_" + tau_gen_mode

    if idx is not None:
        return output_path + "/" + process + tau_gen_mode + "_" + str(idx) + ".root"
    else:
        return output_path + "/" + process + tau_gen_mode + ".root"


def check_categories(config):
    for process in config["target_process"]:
        cats = config["target_process"][process]["split_categories"]
        cat_edges = config["target_process"][process]["split_categories_binedges"]
        for cat in cats:
            if len(cats[cat]) != (len(cat_edges[cat]) - 1):
                sys.exit(
                    "Categories and binning for the categories does not match up for {}, {}.".format(
                        process, cat
                    )
                )

    frac_cats = config["process_fractions"]["split_categories"]
    frac_cat_edges = config["process_fractions"]["split_categories_binedges"]
    for cat in frac_cats:
        if len(frac_cats[cat]) != (len(frac_cat_edges[cat]) - 1):
            sys.exit(
                "Categories and binning for the categories does not match up for {} for fractions.".format(
                    cat
                )
            )


def modify_config(config, process, corr_config):
    if "SRlike_cuts" in corr_config:
        for mod in corr_config["SRlike_cuts"]:
            config["target_process"][process]["SRlike_cuts"][mod] = corr_config[
                "SRlike_cuts"
            ][mod]
    if "ARlike_cuts" in corr_config:
        for mod in corr_config["ARlike_cuts"]:
            config["target_process"][process]["ARlike_cuts"][mod] = corr_config[
                "ARlike_cuts"
            ][mod]


def get_split_combinations(categories):
    combinations = list()
    split_vars = list(categories.keys())

    if len(split_vars) == 1:
        for n in categories[split_vars[0]]:
            combinations.append({split_vars[0]: n})
    elif len(split_vars) == 2:
        for n in categories[split_vars[0]]:
            for m in categories[split_vars[1]]:
                combinations.append({split_vars[0]: n, split_vars[1]: m})
    else:
        sys.exit("Category splitting is only defined up to 2 dimensions.")

    return tuple(split_vars), combinations


def QCD_SS_estimate(hists):
    qcd = hists["data"].Clone()

    for sample in hists:
        if sample not in ["data", "data_subtracted", "data_ff", "QCD"]:
            qcd.Add(hists[sample], -1)
    # check for negative bins
    for i in range(qcd.GetNbinsX()):
        if qcd.GetBinContent(i) < 0.0:
            qcd.SetBinContent(i, 0.0)
    return qcd


def calculate_QCD_FF(SRlike, ARlike):
    ratio = SRlike["data_subtracted"].Clone()
    ratio.Divide(ARlike["data_subtracted"])
    ratio_up = SRlike["data_subtracted_up"].Clone()
    ratio_up.Divide(ARlike["data_subtracted_up"])
    ratio_down = SRlike["data_subtracted_down"].Clone()
    ratio_down.Divide(ARlike["data_subtracted_down"])
    return ratio, ratio_up, ratio_down


def calculate_Wjets_FF(SRlike, ARlike):
    ratio = SRlike["data_subtracted"].Clone()
    ratio.Divide(ARlike["data_subtracted"])
    ratio_up = SRlike["data_subtracted_up"].Clone()
    ratio_up.Divide(ARlike["data_subtracted_up"])
    ratio_down = SRlike["data_subtracted_down"].Clone()
    ratio_down.Divide(ARlike["data_subtracted_down"])
    return ratio, ratio_up, ratio_down


def calculate_ttbar_FF(SR, AR, SRlike, ARlike):
    ratio_mc = SR["ttbar_J"].Clone()
    ratio_mc.Divide(AR["ttbar_J"])

    ratio_DR_data = SRlike["data_subtracted"].Clone()
    ratio_DR_data.Divide(ARlike["data_subtracted"])

    ratio_DR_mc = SRlike["ttbar_J"].Clone()
    ratio_DR_mc.Divide(ARlike["ttbar_J"])

    sf = ratio_DR_data.GetMaximum() / ratio_DR_mc.GetMaximum()
    ratio_mc.Scale(sf)

    return ratio_mc


def calc_fraction(hists, target, processes):
    mc = hists[target].Clone()
    for p in processes:
        if p != target:
            mc.Add(hists[p])
    frac = hists[target].Clone()
    frac.Divide(mc)
    return frac


def add_fraction_variations(hists, processes):
    variations = dict()
    variations["nominal"] = dict(hists)

    for p in processes:
        hists_up = dict(hists)
        for hist in hists_up:
            hists_up[hist] = hists_up[hist].Clone()
            if p == hist:
                hists_up[hist].Scale(1.07)
            else:
                hists_up[hist].Scale(0.93)
        variations["frac_{}_up".format(p)] = hists_up

    for p in processes:
        hists_down = dict(hists)
        for hist in hists_down:
            hists_down[hist] = hists_down[hist].Clone()
            if p == hist:
                hists_down[hist].Scale(0.93)
            else:
                hists_down[hist].Scale(1.07)
        variations["frac_{}_down".format(p)] = hists_down

    return variations


def get_yields_from_hists(hists, processes):
    fracs = dict()
    categories = hists.keys()
    for cat in categories:
        v_fracs = dict()
        for var in hists[cat]:
            p_fracs = dict()
            for p in processes:
                h = hists[cat][var][p]
                l = list()
                for b in range(h.GetNbinsX()):
                    l.append(h.GetBinContent(b + 1))
                p_fracs[p] = l
            v_fracs[var] = p_fracs
        fracs[cat] = v_fracs

    return fracs


def fit_function(ff_hist, bin_edges):
    do_mc_subtr_unc = False
    if isinstance(ff_hist, list):
        do_mc_subtr_unc = True
        ff_hist_up = ff_hist[1]
        ff_hist_down = ff_hist[2]
        ff_hist = ff_hist[0]

    nbins = ff_hist.GetNbinsX()

    x = list()
    y = list()
    error_y_up = list()
    error_y_down = list()
    for nbin in range(nbins):
        x.append(ff_hist.GetBinCenter(nbin + 1))
        y.append(ff_hist.GetBinContent(nbin + 1))
        error_y_up.append(ff_hist.GetBinErrorUp(nbin + 1))
        error_y_down.append(ff_hist.GetBinErrorLow(nbin + 1))

    x = array.array("d", x)
    y = array.array("d", y)
    error_y_up = array.array("d", error_y_up)
    error_y_down = array.array("d", error_y_down)

    # Nbins = 448
    # x_arr, resampling_y, resampling_y_up, resampling_y_down = resample(x, y, error_y_up, n=200, bins=Nbins)

    graph = ROOT.TGraphAsymmErrors(nbins, x, y, 0, 0, error_y_down, error_y_up)

    out = StringIO()
    with pipes(stdout=out, stderr=STDOUT):
        fit = graph.Fit("pol1", "SFN")
        if do_mc_subtr_unc:
            fit_up = ff_hist_up.Fit("pol1", "SFN")
            fit_down = ff_hist_down.Fit("pol1", "SFN")
    print(out.getvalue())
    print("-" * 50)

    fit_func = lambda pt: (fit.Parameter(1) * pt + fit.Parameter(0))
    fit_func_slope_up = lambda pt: (
        (fit.Parameter(1) + fit.ParError(1)) * pt + fit.Parameter(0)
    )
    fit_func_slope_down = lambda pt: (
        (fit.Parameter(1) - fit.ParError(1)) * pt + fit.Parameter(0)
    )
    fit_func_norm_up = lambda pt: (
        fit.Parameter(1) * pt + (fit.Parameter(0) + fit.ParError(0))
    )
    fit_func_norm_down = lambda pt: (
        fit.Parameter(1) * pt + (fit.Parameter(0) - fit.ParError(0))
    )
    if do_mc_subtr_unc:
        fit_func_up = lambda pt: (fit_up.Parameter(1) * pt + fit_up.Parameter(0))
        fit_func_down = lambda pt: (fit_down.Parameter(1) * pt + fit_down.Parameter(0))

    cs_expressions = list()
    # best fit
    cs_expressions.append("{}*x+{}".format(fit.Parameter(1), fit.Parameter(0)))
    # slope parameter up/down
    cs_expressions.append(
        "{}*x+{}".format((fit.Parameter(1) + fit.ParError(1)), fit.Parameter(0))
    )
    cs_expressions.append(
        "{}*x+{}".format((fit.Parameter(1) - fit.ParError(1)), fit.Parameter(0))
    )
    # normalization parameter up/down
    cs_expressions.append(
        "{}*x+{}".format(fit.Parameter(1), (fit.Parameter(0) + fit.ParError(0)))
    )
    cs_expressions.append(
        "{}*x+{}".format(fit.Parameter(1), (fit.Parameter(0) - fit.ParError(0)))
    )
    # MC subtraction uncertainty up/down
    if do_mc_subtr_unc:
        cs_expressions.append(
            "{}*x+{}".format(fit_up.Parameter(1), fit_up.Parameter(0))
        )
        cs_expressions.append(
            "{}*x+{}".format(fit_down.Parameter(1), fit_down.Parameter(0))
        )

    y_fit = list()
    y_fit_slope_up = list()
    y_fit_slope_down = list()
    y_fit_norm_up = list()
    y_fit_norm_down = list()
    if do_mc_subtr_unc:
        y_fit_up = list()
        y_fit_down = list()

    x_fit = np.linspace(bin_edges[0], bin_edges[-1], 1000 * nbins)

    for val in x_fit:
        y_fit.append(fit_func(val))
        y_fit_slope_up.append(abs(fit_func_slope_up(val) - fit_func(val)))
        y_fit_slope_down.append(abs(fit_func_slope_down(val) - fit_func(val)))
        y_fit_norm_up.append(abs(fit_func_norm_up(val) - fit_func(val)))
        y_fit_norm_down.append(abs(fit_func_norm_down(val) - fit_func(val)))
        if do_mc_subtr_unc:
            y_fit_up.append(abs(fit_func_up(val) - fit_func(val)))
            y_fit_down.append(abs(fit_func_down(val) - fit_func(val)))

    x_fit = array.array("d", x_fit)
    y_fit = array.array("d", y_fit)
    y_fit_slope_up = array.array("d", y_fit_slope_up)
    y_fit_slope_down = array.array("d", y_fit_slope_down)
    y_fit_norm_up = array.array("d", y_fit_norm_up)
    y_fit_norm_down = array.array("d", y_fit_norm_down)
    if do_mc_subtr_unc:
        y_fit_up = array.array("d", y_fit_up)
        y_fit_down = array.array("d", y_fit_down)

    fit_graph_slope = ROOT.TGraphAsymmErrors(
        len(x_fit), x_fit, y_fit, 0, 0, y_fit_slope_down, y_fit_slope_up
    )
    fit_graph_norm = ROOT.TGraphAsymmErrors(
        len(x_fit), x_fit, y_fit, 0, 0, y_fit_norm_down, y_fit_norm_up
    )
    if do_mc_subtr_unc:
        fit_graph_mc_sub = ROOT.TGraphAsymmErrors(
            len(x_fit), x_fit, y_fit, 0, 0, y_fit_down, y_fit_up
        )
    # resampled_fit_graph = ROOT.TGraphAsymmErrors(
    #     Nbins, x_arr, resampling_y, 0, 0, resampling_y_down, resampling_y_up
    # )
    if do_mc_subtr_unc:
        return {
            "fit_graph_slope": fit_graph_slope,
            "fit_graph_norm": fit_graph_norm,
            "fit_graph_mc_sub": fit_graph_mc_sub,
        }, cs_expressions
    else:
        return {
            "fit_graph_slope": fit_graph_slope,
            "fit_graph_norm": fit_graph_norm,
        }, cs_expressions


def smooth_function(ff_hist, bin_edges):
    hist_bins = ff_hist.GetNbinsX()

    x = list()
    y = list()
    error_y_up = list()
    error_y_down = list()
    for nbin in range(hist_bins):
        x.append(ff_hist.GetBinCenter(nbin + 1))
        y.append(ff_hist.GetBinContent(nbin + 1))
        error_y_up.append(ff_hist.GetBinErrorUp(nbin + 1))
        error_y_down.append(ff_hist.GetBinErrorLow(nbin + 1))

    x = array.array("d", x)
    y = array.array("d", y)
    error_y_up = array.array("d", error_y_up)
    error_y_down = array.array("d", error_y_down)

    # sampling values for y based on a normal distribution with the measured statistical uncertainty
    n_samples = 20
    sampled_y = list()
    for idx in range(len(x)):
        sampled_y.append(np.random.normal(y[idx], error_y_up[idx], n_samples))
    sampled_y = np.array(sampled_y)
    sampled_y[sampled_y < 0.0] = 0.0

    # calculate widths
    fit_y_binned = list()

    n_bins = 100 * hist_bins
    for i in range(n_bins):
        fit_y_binned.append(list())

    eval_bin_edges, bin_step = np.linspace(
        bin_edges[0], bin_edges[-1], (n_bins + 1), retstep=True
    )
    bin_range = bin_edges[-1] - bin_edges[0]
    bin_half = bin_step / 2.0
    smooth_x = (eval_bin_edges + bin_half)[:-1]
    smooth_x = array.array("d", smooth_x)

    for sample in range(n_samples):
        y_arr = array.array("d", sampled_y[:, sample])
        graph = ROOT.TGraphAsymmErrors(len(x), x, y_arr, 0, 0, error_y_down, error_y_up)
        gs = ROOT.TGraphSmooth("normal")
        grout = gs.SmoothKern(graph, "normal", (bin_range / 3.0), n_bins, smooth_x)
        for i in range(n_bins):
            fit_y_binned[i].append(grout.GetPointY(i))

    smooth_y = list()
    smooth_y_up = list()
    smooth_y_down = list()

    for b in fit_y_binned:
        smooth_y.append(np.mean(b))
        smooth_y_up.append(np.std(b))
        smooth_y_down.append(np.std(b))

    smooth_y = array.array("d", smooth_y)
    smooth_y_up = array.array("d", smooth_y_up)
    smooth_y_down = array.array("d", smooth_y_down)

    corr_dict = {
        "edges": np.array(eval_bin_edges),
        "y": np.array(smooth_y),
        "up": np.array(smooth_y) + np.array(smooth_y_up),
        "down": np.array(smooth_y) - np.array(smooth_y_down),
    }

    smooth_graph = ROOT.TGraphAsymmErrors(
        len(smooth_x), smooth_x, smooth_y, 0, 0, smooth_y_down, smooth_y_up
    )
    return smooth_graph, corr_dict


def calculate_non_closure_correction(SRlike, ARlike):
    corr = SRlike["data_subtracted"].Clone()

    frac = ARlike["data_subtracted"].GetMaximum() / ARlike["data"].GetMaximum()
    predicted = ARlike["data_ff"].Clone()
    predicted.Scale(frac)

    corr.Divide(predicted)
    return corr, frac


def calculate_non_closure_correction_Wjets(SRlike, ARlike):
    corr = SRlike["Wjets"].Clone()
    predicted = ARlike["Wjets_ff"].Clone()
    corr.Divide(predicted)
    return corr


def calculate_non_closure_correction_ttbar(SRlike, ARlike):
    corr = SRlike["ttbar_J"].Clone()
    predicted = ARlike["ttbar_ff"].Clone()
    corr.Divide(predicted)
    return corr


def calculating_FF(rdf):
    import correctionlib

    correctionlib.register_pyroot_binding()

    ROOT.gInterpreter.ProcessLine(
        """
        float calc_ff(float pt, int njets, float mt, int nbtag) {
        if (njets > 2) {
            njets = 2;
        }
        if (nbtag > 2) {
            nbtag = 2;
        }
        auto qcd = correction::CorrectionSet::from_file("workdir/json_test_v3/et/fake_factors.json")->at("QCD_fake_factors");
        auto wjets = correction::CorrectionSet::from_file("workdir/json_test_v3/et/fake_factors.json")->at("Wjets_fake_factors");
        auto ttbar = correction::CorrectionSet::from_file("workdir/json_test_v3/et/fake_factors.json")->at("ttbar_fake_factors");
        auto frac = correction::CorrectionSet::from_file("workdir/json_test_v3/et/fake_factors.json")->at("process_fractions");
        float qcd_ff = 1.;
        float wjets_ff = 1.;
        float ttbar_ff = 1.;
        qcd_ff = qcd->evaluate({pt, njets});
        wjets_ff = wjets->evaluate({pt, njets});
        if (njets == 0) {
            njets = 1;
        }
        ttbar_ff = ttbar->evaluate({pt, njets});
        float qcd_frac = 1.;
        float wjets_frac = 1.;
        float ttbar_frac = 1.;
        qcd_frac = frac->evaluate({"QCD", mt, nbtag});
        wjets_frac = frac->evaluate({"Wjets", mt, nbtag});
        ttbar_frac = frac->evaluate({"ttbar", mt, nbtag});
        float full_ff = qcd_frac*qcd_ff+wjets_frac*wjets_ff+ttbar_frac*ttbar_ff;
        return full_ff;
        }"""
    )

    rdf = rdf.Define(
        "fake_factor",
        "calc_ff(pt_2,njets,mt_1,nbtag)",
    )

    return rdf


<<<<<<< HEAD
def eval_QCD_FF(rdf, config, for_correction=False):
    import correctionlib

    correctionlib.register_pyroot_binding()

    if not for_correction:
        ff_path = (
            "workdir/"
            + config["workdir_name"]
            + "/"
            + config["era"]
            + "/fake_factors_{}.json".format(config["channel"])
        )
    else:
        ff_path = (
            "workdir/"
            + config["workdir_name"]
            + "/"
            + config["era"]
            + "/corrections/{ch}/fake_factors_{ch}_for_corrections.json".format(
                ch=config["channel"]
            )
        )

    ROOT.gInterpreter.ProcessLine(
        "float calc_ff_qcd(float pt, int njets) {"
        + "float n_jets = njets;"
        + 'auto qcd = correction::CorrectionSet::from_file("{}")->at("QCD_fake_factors");'.format(
            ff_path
        )
        + "float qcd_ff;"
        + 'qcd_ff = qcd->evaluate({pt, n_jets, "nominal"});'
        + "return qcd_ff;"
        + "}"
    )

    rdf = rdf.Define(
        "QCD_fake_factor",
        "calc_ff_qcd(pt_2,njets)",
    )

    return rdf

def eval_QCD_correction(rdf, config, for_DRtoSR=True):
    import correctionlib

    correctionlib.register_pyroot_binding()

    if not for_DRtoSR:
        corr_path = (
            "workdir/"
            + config["workdir_name"]
            + "/"
            + config["era"]
            + "/FF_corrections_{}.json".format(config["channel"])
        )
    else:
        corr_path = (
            "workdir/"
            + config["workdir_name"]
            + "/"
            + config["era"]
            + "/corrections/{ch}/FF_corrections_{ch}_for_DRtoSR.json".format(
                ch=config["channel"]
            )
        )

    ROOT.gInterpreter.ProcessLine(
        "float calc_corr_qcd(float pt) {"
        + 'auto qcd_corr = correction::CorrectionSet::from_file("{}")->at("QCD_non_closure_lep_pt_correction");'.format(
            corr_path
        )
        + "float qcd_ff_corr;"
        + 'qcd_ff_corr = qcd_corr->evaluate({pt, "nominal"});'
        + "return qcd_ff_corr;"
        + "}"
    )

    rdf = rdf.Define(
        "QCD_ff_corr",
        "calc_corr_qcd(pt_1)",
    )

    return rdf


def eval_Wjets_FF(rdf, config, for_correction=False):
    import correctionlib

    correctionlib.register_pyroot_binding()

    if not for_correction:
        ff_path = (
=======
class FakeFactorEvaluator:
    def __init__(self, config, process):
        self.ff_path = (
>>>>>>> c734d7a5
            "workdir/"
            + config["workdir_name"]
            + "/"
            + config["era"]
            + "/fake_factors_{}.json".format(config["channel"])
        )
        self.process = process
        correctionlib.register_pyroot_binding()
        print(f"Loading fake factor file {self.ff_path} for process {process}")
        if process not in ["QCD", "Wjets", "ttbar"]:
            raise ValueError(f"Unknown process {process}")
        ROOT.gInterpreter.Declare(f'auto {process} = correction::CorrectionSet::from_file("{self.ff_path}")->at("{process}_fake_factors");')


    def evaluate_pt_njets(self, rdf):
        rdf = rdf.Define(
            f"{self.process}_fake_factor",
            f'{self.process}->evaluate({{pt_2, (float)njets, "nominal"}})',
        )
        return rdf
    
    def evaluate_pt_njets_deltaR(self, rdf):
        rdf = rdf.Define(
            f"{self.process}_fake_factor",
            f'{self.process}->evaluate({{pt_2, (float)njets, deltaR_ditaupair, "nominal"}})',
        )
<<<<<<< HEAD
        + "float wjets_ff;"
        + 'wjets_ff = wjets->evaluate({pt, n_jets, "nominal"});'
        + "return wjets_ff;"
        + "}"
    )

    rdf = rdf.Define(
        "Wjets_fake_factor",
        "calc_ff_wjets(pt_2,njets)",
    )

    return rdf

def eval_Wjets_correction(rdf, config, for_DRtoSR=True):
    import correctionlib

    correctionlib.register_pyroot_binding()

    if not for_DRtoSR:
        corr_path = (
            "workdir/"
            + config["workdir_name"]
            + "/"
            + config["era"]
            + "/FF_corrections_{}.json".format(config["channel"])
        )
    else:
        corr_path = (
            "workdir/"
            + config["workdir_name"]
            + "/"
            + config["era"]
            + "/corrections/{ch}/FF_corrections_{ch}_for_DRtoSR.json".format(
                ch=config["channel"]
            )
        )

    ROOT.gInterpreter.ProcessLine(
        "float calc_corr_wjets(float pt) {"
        + 'auto wjets_corr = correction::CorrectionSet::from_file("{}")->at("Wjets_non_closure_lep_pt_correction");'.format(
            corr_path
        )
        + "float wjets_ff_corr;"
        + 'wjets_ff_corr = wjets_corr->evaluate({pt, "nominal"});'
        + "return wjets_ff_corr;"
        + "}"
    )

    rdf = rdf.Define(
        "Wjets_ff_corr",
        "calc_corr_wjets(pt_1)",
    )

    return rdf

def eval_ttbar_FF(rdf, config):
    import correctionlib

    correctionlib.register_pyroot_binding()

    ff_path = (
        "workdir/"
        + config["workdir_name"]
        + "/"
        + config["era"]
        + "/fake_factors_{}.json".format(config["channel"])
    )

    ROOT.gInterpreter.ProcessLine(
        "float calc_ff_ttbar(float pt, int njets) {"
        + "float n_jets = njets;"
        + 'auto ttbar = correction::CorrectionSet::from_file("{}")->at("ttbar_fake_factors");'.format(
            ff_path
        )
        + "float ttbar_ff;"
        + 'ttbar_ff = ttbar->evaluate({pt, n_jets, "nominal"});'
        + "return ttbar_ff;"
        + "}"
    )

    rdf = rdf.Define(
        "ttbar_fake_factor",
        "calc_ff_ttbar(pt_2,njets)",
    )

    return rdf
=======
        return rdf
>>>>>>> c734d7a5
<|MERGE_RESOLUTION|>--- conflicted
+++ resolved
@@ -128,7 +128,7 @@
             )
 
 
-def modify_config(config, process, corr_config):
+def modify_config(config, process, corr_config, for_AR_SR=False):
     if "SRlike_cuts" in corr_config:
         for mod in corr_config["SRlike_cuts"]:
             config["target_process"][process]["SRlike_cuts"][mod] = corr_config[
@@ -138,6 +138,14 @@
         for mod in corr_config["ARlike_cuts"]:
             config["target_process"][process]["ARlike_cuts"][mod] = corr_config[
                 "ARlike_cuts"
+            ][mod]
+    if "AR_SR_cuts" in corr_config and for_AR_SR:
+        for mod in corr_config["AR_SR_cuts"]:
+            config["target_process"][process]["ARlike_cuts"][mod] = corr_config[
+                "AR_SR_cuts"
+            ][mod]
+            config["target_process"][process]["SRlike_cuts"][mod] = corr_config[
+                "AR_SR_cuts"
             ][mod]
 
 
@@ -502,264 +510,86 @@
     return corr
 
 
-def calculating_FF(rdf):
-    import correctionlib
-
-    correctionlib.register_pyroot_binding()
-
-    ROOT.gInterpreter.ProcessLine(
-        """
-        float calc_ff(float pt, int njets, float mt, int nbtag) {
-        if (njets > 2) {
-            njets = 2;
-        }
-        if (nbtag > 2) {
-            nbtag = 2;
-        }
-        auto qcd = correction::CorrectionSet::from_file("workdir/json_test_v3/et/fake_factors.json")->at("QCD_fake_factors");
-        auto wjets = correction::CorrectionSet::from_file("workdir/json_test_v3/et/fake_factors.json")->at("Wjets_fake_factors");
-        auto ttbar = correction::CorrectionSet::from_file("workdir/json_test_v3/et/fake_factors.json")->at("ttbar_fake_factors");
-        auto frac = correction::CorrectionSet::from_file("workdir/json_test_v3/et/fake_factors.json")->at("process_fractions");
-        float qcd_ff = 1.;
-        float wjets_ff = 1.;
-        float ttbar_ff = 1.;
-        qcd_ff = qcd->evaluate({pt, njets});
-        wjets_ff = wjets->evaluate({pt, njets});
-        if (njets == 0) {
-            njets = 1;
-        }
-        ttbar_ff = ttbar->evaluate({pt, njets});
-        float qcd_frac = 1.;
-        float wjets_frac = 1.;
-        float ttbar_frac = 1.;
-        qcd_frac = frac->evaluate({"QCD", mt, nbtag});
-        wjets_frac = frac->evaluate({"Wjets", mt, nbtag});
-        ttbar_frac = frac->evaluate({"ttbar", mt, nbtag});
-        float full_ff = qcd_frac*qcd_ff+wjets_frac*wjets_ff+ttbar_frac*ttbar_ff;
-        return full_ff;
-        }"""
-    )
-
-    rdf = rdf.Define(
-        "fake_factor",
-        "calc_ff(pt_2,njets,mt_1,nbtag)",
-    )
-
-    return rdf
-
-
-<<<<<<< HEAD
-def eval_QCD_FF(rdf, config, for_correction=False):
-    import correctionlib
-
-    correctionlib.register_pyroot_binding()
-
-    if not for_correction:
-        ff_path = (
-            "workdir/"
-            + config["workdir_name"]
-            + "/"
-            + config["era"]
-            + "/fake_factors_{}.json".format(config["channel"])
-        )
-    else:
-        ff_path = (
-            "workdir/"
-            + config["workdir_name"]
-            + "/"
-            + config["era"]
-            + "/corrections/{ch}/fake_factors_{ch}_for_corrections.json".format(
-                ch=config["channel"]
+class FakeFactorEvaluator:
+    def __init__(self, config, process, for_DRtoSR=False):
+        if not for_DRtoSR:
+            self.for_DRtoSR = ""
+            self.ff_path = (
+                "workdir/"
+                + config["workdir_name"]
+                + "/"
+                + config["era"]
+                + "/fake_factors_{}.json".format(config["channel"])
             )
-        )
-
-    ROOT.gInterpreter.ProcessLine(
-        "float calc_ff_qcd(float pt, int njets) {"
-        + "float n_jets = njets;"
-        + 'auto qcd = correction::CorrectionSet::from_file("{}")->at("QCD_fake_factors");'.format(
-            ff_path
-        )
-        + "float qcd_ff;"
-        + 'qcd_ff = qcd->evaluate({pt, n_jets, "nominal"});'
-        + "return qcd_ff;"
-        + "}"
-    )
-
-    rdf = rdf.Define(
-        "QCD_fake_factor",
-        "calc_ff_qcd(pt_2,njets)",
-    )
-
-    return rdf
-
-def eval_QCD_correction(rdf, config, for_DRtoSR=True):
-    import correctionlib
-
-    correctionlib.register_pyroot_binding()
-
-    if not for_DRtoSR:
-        corr_path = (
-            "workdir/"
-            + config["workdir_name"]
-            + "/"
-            + config["era"]
-            + "/FF_corrections_{}.json".format(config["channel"])
-        )
-    else:
-        corr_path = (
-            "workdir/"
-            + config["workdir_name"]
-            + "/"
-            + config["era"]
-            + "/corrections/{ch}/FF_corrections_{ch}_for_DRtoSR.json".format(
-                ch=config["channel"]
+        else:
+            self.for_DRtoSR = "for_DRtoSR"
+            self.ff_path = (
+                "workdir/"
+                + config["workdir_name"]
+                + "/"
+                + config["era"]
+                + "/corrections/{ch}/fake_factors_{ch}_for_corrections.json".format(
+                    ch=config["channel"]
+                )
             )
-        )
-
-    ROOT.gInterpreter.ProcessLine(
-        "float calc_corr_qcd(float pt) {"
-        + 'auto qcd_corr = correction::CorrectionSet::from_file("{}")->at("QCD_non_closure_lep_pt_correction");'.format(
-            corr_path
-        )
-        + "float qcd_ff_corr;"
-        + 'qcd_ff_corr = qcd_corr->evaluate({pt, "nominal"});'
-        + "return qcd_ff_corr;"
-        + "}"
-    )
-
-    rdf = rdf.Define(
-        "QCD_ff_corr",
-        "calc_corr_qcd(pt_1)",
-    )
-
-    return rdf
-
-
-def eval_Wjets_FF(rdf, config, for_correction=False):
-    import correctionlib
-
-    correctionlib.register_pyroot_binding()
-
-    if not for_correction:
-        ff_path = (
-=======
-class FakeFactorEvaluator:
-    def __init__(self, config, process):
-        self.ff_path = (
->>>>>>> c734d7a5
-            "workdir/"
-            + config["workdir_name"]
-            + "/"
-            + config["era"]
-            + "/fake_factors_{}.json".format(config["channel"])
-        )
+        
         self.process = process
         correctionlib.register_pyroot_binding()
         print(f"Loading fake factor file {self.ff_path} for process {process}")
         if process not in ["QCD", "Wjets", "ttbar"]:
             raise ValueError(f"Unknown process {process}")
-        ROOT.gInterpreter.Declare(f'auto {process} = correction::CorrectionSet::from_file("{self.ff_path}")->at("{process}_fake_factors");')
-
-
-    def evaluate_pt_njets(self, rdf):
+        ROOT.gInterpreter.Declare(f'auto {self.process}_{self.for_DRtoSR} = correction::CorrectionSet::from_file("{self.ff_path}")->at("{self.process}_fake_factors");')
+
+
+    def evaluate_tau_pt_njets(self, rdf):
         rdf = rdf.Define(
             f"{self.process}_fake_factor",
-            f'{self.process}->evaluate({{pt_2, (float)njets, "nominal"}})',
+            f'{self.process}_{self.for_DRtoSR}->evaluate({{pt_2, (float)njets, "nominal"}})',
         )
         return rdf
     
-    def evaluate_pt_njets_deltaR(self, rdf):
+    def evaluate_tau_pt_njets_deltaR(self, rdf):
         rdf = rdf.Define(
             f"{self.process}_fake_factor",
-            f'{self.process}->evaluate({{pt_2, (float)njets, deltaR_ditaupair, "nominal"}})',
-        )
-<<<<<<< HEAD
-        + "float wjets_ff;"
-        + 'wjets_ff = wjets->evaluate({pt, n_jets, "nominal"});'
-        + "return wjets_ff;"
-        + "}"
-    )
-
-    rdf = rdf.Define(
-        "Wjets_fake_factor",
-        "calc_ff_wjets(pt_2,njets)",
-    )
-
-    return rdf
-
-def eval_Wjets_correction(rdf, config, for_DRtoSR=True):
-    import correctionlib
-
-    correctionlib.register_pyroot_binding()
-
-    if not for_DRtoSR:
-        corr_path = (
-            "workdir/"
-            + config["workdir_name"]
-            + "/"
-            + config["era"]
-            + "/FF_corrections_{}.json".format(config["channel"])
-        )
-    else:
-        corr_path = (
-            "workdir/"
-            + config["workdir_name"]
-            + "/"
-            + config["era"]
-            + "/corrections/{ch}/FF_corrections_{ch}_for_DRtoSR.json".format(
-                ch=config["channel"]
+            f'{self.process}_{self.for_DRtoSR}->evaluate({{pt_2, (float)njets, deltaR_ditaupair, "nominal"}})',
+        )
+        return rdf
+    
+
+class FakeFactorCorrectionEvaluator:
+    def __init__(self, config, process, for_DRtoSR=True):
+        if not for_DRtoSR:
+            self.for_DRtoSR = ""
+            self.corr_path = (
+                "workdir/"
+                + config["workdir_name"]
+                + "/"
+                + config["era"]
+                + "/FF_corrections_{}.json".format(config["channel"])
             )
-        )
-
-    ROOT.gInterpreter.ProcessLine(
-        "float calc_corr_wjets(float pt) {"
-        + 'auto wjets_corr = correction::CorrectionSet::from_file("{}")->at("Wjets_non_closure_lep_pt_correction");'.format(
-            corr_path
-        )
-        + "float wjets_ff_corr;"
-        + 'wjets_ff_corr = wjets_corr->evaluate({pt, "nominal"});'
-        + "return wjets_ff_corr;"
-        + "}"
-    )
-
-    rdf = rdf.Define(
-        "Wjets_ff_corr",
-        "calc_corr_wjets(pt_1)",
-    )
-
-    return rdf
-
-def eval_ttbar_FF(rdf, config):
-    import correctionlib
-
-    correctionlib.register_pyroot_binding()
-
-    ff_path = (
-        "workdir/"
-        + config["workdir_name"]
-        + "/"
-        + config["era"]
-        + "/fake_factors_{}.json".format(config["channel"])
-    )
-
-    ROOT.gInterpreter.ProcessLine(
-        "float calc_ff_ttbar(float pt, int njets) {"
-        + "float n_jets = njets;"
-        + 'auto ttbar = correction::CorrectionSet::from_file("{}")->at("ttbar_fake_factors");'.format(
-            ff_path
-        )
-        + "float ttbar_ff;"
-        + 'ttbar_ff = ttbar->evaluate({pt, n_jets, "nominal"});'
-        + "return ttbar_ff;"
-        + "}"
-    )
-
-    rdf = rdf.Define(
-        "ttbar_fake_factor",
-        "calc_ff_ttbar(pt_2,njets)",
-    )
-
-    return rdf
-=======
-        return rdf
->>>>>>> c734d7a5
+        else:
+            self.for_DRtoSR = "for_DRtoSR"
+            self.corr_path = (
+                "workdir/"
+                + config["workdir_name"]
+                + "/"
+                + config["era"]
+                + "/corrections/{ch}/FF_corrections_{ch}_for_DRtoSR.json".format(
+                    ch=config["channel"]
+                )
+            )
+        
+        self.process = process
+        correctionlib.register_pyroot_binding()
+        print(f"Loading fake factor correction file {self.corr_path} for process {process}")
+        if process not in ["QCD", "Wjets", "ttbar"]:
+            raise ValueError(f"Unknown process {process}")
+        ROOT.gInterpreter.Declare(f'auto {process}_corr_{self.for_DRtoSR} = correction::CorrectionSet::from_file("{self.corr_path}")->at("{process}_non_closure_lep_pt_correction");')
+
+
+    def evaluate_lep_pt(self, rdf):
+        rdf = rdf.Define(
+            f"{self.process}_ff_corr",
+            f'{self.process}_corr_{self.for_DRtoSR}->evaluate({{pt_1, "nominal"}})',
+        )
+        return rdf