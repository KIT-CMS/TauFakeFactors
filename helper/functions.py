--- conflicted
+++ resolved
@@ -550,11 +550,7 @@
         self.process = process
         correctionlib.register_pyroot_binding()
         print(f"Loading fake factor file {self.ff_path} for process {self.process}")
-<<<<<<< HEAD
-        if self.process not in ["QCD", "Wjets", "ttbar"]:
-=======
         if self.process not in ["QCD", "QCD_subleading", "Wjets", "ttbar"]:
->>>>>>> e5100885
             raise ValueError(f"Unknown process {self.process}")
         ROOT.gInterpreter.Declare(
             f'auto {self.process}_{self.for_DRtoSR} = correction::CorrectionSet::from_file("{self.ff_path}")->at("{self.process}_fake_factors");'
@@ -609,14 +605,11 @@
         correctionlib.register_pyroot_binding()
         print(
             f"Loading fake factor correction file {self.corr_path} for process {self.process}"
-<<<<<<< HEAD
         )
         if process not in ["QCD", "Wjets", "ttbar"]:
             raise ValueError(f"Unknown process {self.process}")
         ROOT.gInterpreter.Declare(
             f'auto {self.process}_corr_{self.for_DRtoSR} = correction::CorrectionSet::from_file("{self.corr_path}")->at("{self.process}_non_closure_lep_pt_correction");'
-=======
->>>>>>> e5100885
         )
         if process not in ["QCD", "QCD_subleading", "Wjets", "ttbar"]:
             raise ValueError(f"Unknown process {self.process}")
