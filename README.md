--- conflicted
+++ resolved
@@ -12,12 +12,8 @@
 ```
 
 General definitions like paths for all steps of the fake factor measurements should be defined in the `configs/ANALYSIS/ERA/common_settings.yaml` file.
-<<<<<<< HEAD
-The expected input folder structure is NTUPLE_PATH/ERA/SAMPLE_TAG/CHANNEL/*.root
-=======
 
 The expected ntuple folder structure is NTUPLE_PATH/ERA/SAMPLE_TAG/CHANNEL/*.root
->>>>>>> c8c7df1c
 parameter | type | description
   ---|---|---
   `ntuple_path` | `string` | absolute path to the folder with the n-tuples on the dcache, a remote path is expected like "root://cmsxrootd-kit.gridka.de//store/user/USER/..."
